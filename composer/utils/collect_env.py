--- conflicted
+++ resolved
@@ -369,12 +369,8 @@
 
         Composer information
         --------------------
-<<<<<<< HEAD
-        Composer version: 0.4.2
-        Composer commit hash: adc206a6e989a141396d65992e9c4de7dbea3a8b
-=======
         Composer version: 0.8.1
->>>>>>> 8418a674
+        Composer commit hash: 8418a674248d39c28403156a0559c77d1f3642f9
         Host processor model name: AMD EPYC 7502 32-Core Processor
         Host processor core count: 64
         Number of nodes: 1
