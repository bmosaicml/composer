# Copyright 2022 MosaicML Composer authors
# SPDX-License-Identifier: Apache-2.0

"""A collection of common torchmetrics for NLP tasks."""

import logging
import os
import re
import string
import warnings
from typing import Any, Callable, Dict, List, Mapping, Optional, Union

import numpy as np
import torch
from torch import Tensor
from torch.nn import functional as F
from torchmetrics import Metric

from composer.utils.eval_client import EvalClient, LambdaEvalClient, LocalEvalClient, MosaicMLLambdaEvalClient

log = logging.getLogger(__name__)

__all__ = [
    'InContextLearningLMAccuracy',
    'InContextLearningMultipleChoiceAccuracy',
    'InContextLearningQAAccuracy',
    'InContextLearningCodeEvalAccuracy',
    'BinaryF1Score',
    'LanguageCrossEntropy',
    'MaskedAccuracy',
    'LanguagePerplexity',
    'InContextLearningLMExpectedCalibrationError',
    'InContextLearningMCExpectedCalibrationError',
]


class MaskedAccuracy(Metric):
    """Computes accuracy with support for masked indices.

    Adds metric state variables:
        correct (float): The number of instances where the prediction masked the target.
        total (float): The number of total instances that were predicted.

    Args:
        ignore_index (int): The class index to ignore. Default: -100.
        dist_sync_on_step (bool, optional): Synchronize metric state across processes at
            each forward() before returning the value at the step. Default: ``False``.
    """

    # Make torchmetrics call update only once
    full_state_update = False

    def __init__(self, ignore_index: int = -100, dist_sync_on_step: bool = False):
        # state from multiple processes
        super().__init__(dist_sync_on_step=dist_sync_on_step)
        self.ignore_index = ignore_index

        self.add_state('correct', default=torch.tensor(0), dist_reduce_fx='sum')
        self.add_state('total', default=torch.tensor(0), dist_reduce_fx='sum')

    def update(self, preds: torch.Tensor, target: torch.Tensor):
        # predictions is a batch x num_classes tensor, take the argmax to get class indices
        preds = torch.argmax(preds, dim=-1)
        assert preds.shape == target.shape

        # mask out the padded indices
        mask = (target != self.ignore_index)
        masked_target = target[mask]
        masked_preds = preds[mask]

        self.correct += torch.sum(masked_preds == masked_target)
        self.total += mask.sum()

    def compute(self):
        assert isinstance(self.correct, Tensor)
        assert isinstance(self.total, Tensor)
        return self.correct.float() / self.total


class LanguageCrossEntropy(Metric):
    """Torchmetric that computes cross entropy on language modeling outputs.

    Adds metric state variables:
        sum_loss (float): The sum of the per-example loss in the batch.
        total_items (float): The number of batches to average across.

    Args:
        dist_sync_on_step (bool, optional): Synchronize metric state across processes at
            each forward() before returning the value at the step. Default: ``False``.
        ignore_index (int, optional): The class index to ignore. Default: ``-100``.
    """

    # Make torchmetrics call update only once
    full_state_update = False

    def __init__(self, dist_sync_on_step: bool = False, ignore_index: int = -100):
        super().__init__(dist_sync_on_step=dist_sync_on_step)

        self.ignore_index = ignore_index
        self.loss_fn = torch.nn.CrossEntropyLoss(ignore_index=ignore_index, reduction='sum')
        self.add_state('sum_loss', default=torch.tensor(0.), dist_reduce_fx='sum')
        self.add_state('total_items', default=torch.tensor(0), dist_reduce_fx='sum')

    def update(self, output: Union[Mapping, Tensor], target: Tensor) -> None:
        """Updates the internal state with results from a new batch.

        Args:
            output (Mapping): The output from the model, which must contain
                either the Tensor or a Mapping type that contains the loss or model logits.
            target (~torch.Tensor): A Tensor of ground-truth values to compare against.
        """
        if isinstance(output, Mapping):
            logits = output['logits']
        elif isinstance(output, Tensor):
            logits = output
        else:
            raise Exception(f'Type {type(output)} for the output is unsupported.')

        target = target.view(-1)
        logits = logits.view(target.shape[0], -1)
        losses = self.loss_fn(logits, target)

        total_items = (target != self.ignore_index).sum()
        self.total_items += total_items  #type: ignore (third-party)

        # accumulate loss over all batches
        self.sum_loss += losses

    def compute(self) -> Tensor:
        """Aggregate the state over all processes to compute the metric.

        Returns:
            loss: The loss averaged across all batches as a :class:`~torch.Tensor`.
        """
        # Return average loss over entire dataset
        return self.sum_loss / self.total_items  #type: ignore (third-party)


class BinaryF1Score(Metric):
    """Implements F1 Scores for binary classification tasks via sklearn.

    Adds metric state variables:
        true_positive (float): A counter of how many items were correctly classified as positives.
        false_positive (float): A counter of how many items were incorrectly classified as positives.
        false_negative (float): A counter of how many items were incorrectly classified as negatives.

    Args:
        dist_sync_on_step (bool, optional): Synchronize metric state across processes at
            each forward() before returning the value at the step. Default: ``False``.
    """

    # Make torchmetrics call update only once
    full_state_update = False

    def __init__(self, dist_sync_on_step: bool = False):
        super().__init__(dist_sync_on_step=dist_sync_on_step)

        self.add_state('true_positive', default=torch.tensor(0.), dist_reduce_fx='sum')
        self.add_state('false_positive', default=torch.tensor(0), dist_reduce_fx='sum')
        self.add_state('false_negative', default=torch.tensor(0), dist_reduce_fx='sum')

    def update(self, output: Tensor, target: Tensor) -> None:
        """Updates the internal state with results from a new batch.

        Args:
            output (Mapping): The output from the model, which must contain
                either the Tensor or a Mapping type that contains the loss or model logits.
            target (~torch.Tensor): A Tensor of ground-truth values to compare against.
        """
        predictions = torch.argmax(output, dim=1)
        self.true_positive += predictions[(target == 1)].sum()
        self.false_positive += (predictions[(target == 1)] == 0).sum()
        self.false_negative += (predictions[(target == 0)] == 1).sum()

    def compute(self) -> Tensor:
        """Aggregate the state over all processes to compute the metric.

        Returns:
            loss: The loss averaged across all batches as a :class:`~torch.Tensor`.
        """
        assert isinstance(self.true_positive, Tensor)
        assert isinstance(self.false_positive, Tensor)
        assert isinstance(self.false_negative, Tensor)
        f1 = (self.true_positive) / (self.true_positive + (0.5 * (self.false_negative + self.false_positive)))
        return f1


class LanguagePerplexity(LanguageCrossEntropy):
    """Subclasses :class:`~composer.metrics.nlp.LanguageCrossEntropy` to implement perplexity."""

    def compute(self) -> Tensor:
        """Returns torch.exp() of the LanguageCrossEntropy."""
        avg_loss = super().compute()
        return torch.exp(avg_loss)


class InContextLearningMetric(Metric):

    def __init__(self, dist_sync_on_step=False, cache_responses=False):
        super().__init__(dist_sync_on_step=dist_sync_on_step)
        self.add_state('response_cache', default=[], dist_reduce_fx=None)
        self.cache_responses = cache_responses

    def reset_response_cache(self, cache: bool):
        self.cache_responses = cache
        setattr(self, 'response_cache', [])

    def format_response_cache(self, tokenizer):
        columns, rows = None, None
        assert isinstance(self.response_cache, list)
        if self.cache_responses and len(self.response_cache) > 0:
            rows = []
            for row in self.response_cache:
                assert isinstance(row, dict)
                columns = list(row.keys())
                converted_row = []
                for r_i in row.values():
                    if isinstance(r_i, list) and len(r_i) > 0 \
                        and all(isinstance(r_ij, int) for r_ij in r_i) \
                        and not all(isinstance(r_ij, bool) for r_ij in r_i):
                        # remove all padding tokens
                        r_i = [t for t in r_i if t not in tokenizer.all_special_ids]
                        converted_row.append(tokenizer.decode(r_i))
                    else:
                        converted_row.append(r_i)
                rows.append(converted_row)

        return columns, rows

    def update(self, batch: dict, output_logits: torch.Tensor, labels: torch.Tensor):
        """Abstract interface for computing an in-context learning metrics.

        Args:
            batch (dict): Batch must consist minimally of `input_ids` as well as any other structure needed
                to compute the metric.
            output_logits (torch.Tensor): The model outputs evaluated on the batch `input_ids`
            labels (torch.Tensor): The correct outputs.

        Raises:
            NotImplementedError: Abstract method must be implemented by subclasses
        """
        raise NotImplementedError

    def sync(
        self,
        dist_sync_fn: Optional[Callable] = None,
        process_group: Optional[Any] = None,
        should_sync: bool = True,
        distributed_available: Optional[Callable] = None,
    ):
        # this is based off the gather_all_tensors utility function in torchmetrics, except it works with non-tensor objects
        # (in particular, lists of strings). Link here: https://github.com/Lightning-AI/torchmetrics/blob/99d6d9d6ac4eb1b3398241df558604e70521e6b0/src/torchmetrics/utilities/distributed.py#L97-L148
        if should_sync:
            group = process_group or self.process_group
            world_size = torch.distributed.get_world_size(group)  # pyright: ignore [reportGeneralTypeIssues]
            torch.distributed.barrier(group=group)  # pyright: ignore [reportGeneralTypeIssues]
            gathered_response_cache = [[]] * world_size
            torch.distributed.all_gather_object(  # pyright: ignore [reportGeneralTypeIssues]
                gathered_response_cache, self.response_cache)
            flattened_gathered_response_cache = [item for row in gathered_response_cache for item in row]
            setattr(self, 'response_cache', flattened_gathered_response_cache)
            super().sync(
                dist_sync_fn,
                process_group,
                should_sync,
                distributed_available,
            )


class InContextLearningQAAccuracy(InContextLearningMetric):
    r"""Computes accuracy for In-context learning (ICL) question answering (QA) tasks.

    ICL QA tasks consist of some number of example question answering tasks (referred to as the 'context'), followed by a test task where the model must
    match one of the possible answer aliases (referred to as the 'continuation').

    For example, the model may be provided the context below and evaluated on its ability to correctly predict the continuation.

    Context: `Question: Who was president of the United States in 2012?\nAnswer: Barack Obama\nQuestion: Is water wet?\nAnswer: `
    Continuation: [`yes`, `no`]

    Both predictions and answers will be normalized before comparison.

    Adds metric state variables:
        correct (float): The number of instances where the prediction was a prefix for any of the answer aliases.
        total (float): The number of total instances that were predicted.

    Args:
        dist_sync_on_step (bool, optional): Synchronize metric state across processes at
            each forward() before returning the value at the step. Default: ``False``.
    """

    # Make torchmetrics call update only once
    full_state_update = False

    def __init__(self, dist_sync_on_step: bool = False, cache_responses: bool = False):
        # state from multiple processes
        super().__init__(dist_sync_on_step=dist_sync_on_step, cache_responses=cache_responses)
        self.add_state('correct', default=torch.tensor(0.), dist_reduce_fx='sum')
        self.add_state('total', default=torch.tensor(0.), dist_reduce_fx='sum')

    def normalize_answer(self, answer: str):
        """Lower text and remove punctuation, articles and extra whitespace.

        Copied from https://github.com/mandarjoshi90/triviaqa/blob/master/evaluation/triviaqa_evaluation.py
        """

        def remove_articles(text: str) -> str:
            return re.sub(r'\b(a|an|the)\b', ' ', text)

        def white_space_fix(text: str) -> str:
            return ' '.join(text.split())

        def handle_punc(text: str) -> str:
            exclude = set(string.punctuation + ''.join([u'‘', u'’', u'´', u'`']))
            return ''.join(ch if ch not in exclude else ' ' for ch in text)

        def lower(text: str) -> str:
            return text.lower()

        def replace_underscore(text: str) -> str:
            return text.replace('_', ' ')

        return white_space_fix(remove_articles(handle_punc(lower(replace_underscore(answer))))).strip()

    def update(self, outputs: List[str], labels: List[List[str]], batch: Optional[Dict[str, Any]] = None):
        if batch is None:
            batch = {}
        cot_delimiter = batch.get('cot_delimiter', '')
        do_normalization = batch.get('do_normalization', True)
        stopping_criteria = batch.get('stopping_criteria', None)
<<<<<<< HEAD
        for sample_output, sample_labels, prompt_tensor in zip(outputs, labels, batch['input_ids']):
        

            final_answer = sample_output
=======
        for sample_output, sample_labels in zip(outputs, labels):
            final_answer = sample_output

>>>>>>> 1b393b65
            if stopping_criteria is not None and len(stopping_criteria) > 0:
                final_answer = re.split('|'.join(stopping_criteria), final_answer)[0]

            if cot_delimiter is not None and len(cot_delimiter) > 0:
                final_answer = final_answer.split(cot_delimiter)[-1]

            if do_normalization:
                cleaned_final_answer = self.normalize_answer(final_answer)
                cleaned_sample_labels = {self.normalize_answer(label) for label in sample_labels}
            else:
                cleaned_final_answer = final_answer
                cleaned_sample_labels = set(sample_labels)

            correct = False
            if any(cleaned_final_answer.startswith(label) for label in cleaned_sample_labels):
                self.correct += torch.tensor(1.0)
                correct = True

            assert isinstance(self.response_cache, list)
            self.response_cache.append({
                'prompt': prompt_tensor.tolist(),
                'original_model_output': sample_output,
                'cleaned_model_output': cleaned_final_answer,
                'original_labels': sample_labels,
                'cleaned_labels': cleaned_sample_labels,
                'correct': correct
            })
            self.total += torch.tensor(1.0)

    def compute(self):
        super().compute()
        assert isinstance(self.correct, Tensor)
        assert isinstance(self.total, Tensor)
        return self.correct / self.total


class InContextLearningLMAccuracy(InContextLearningMetric):
    r"""Computes accuracy for In-context learning (ICL) language modeling (LM) tasks.

    ICL LM tasks consist of some number of example language modeling tasks (referred to as the 'context'), followed by a test task where the model must correctly predict all the tokens
    following tokens in some passage (referred to as the 'continuation').

    For example, the model may be provided the context below and evaluated on its ability to correctly predict the continuation. Note: it doesn't matter
    whether the model correctly predicts the context tokens.

    Context: `The dog is->fuzzy\nthe water is->hot\nthe tree is->`
    Continuation: `green`

    Adds metric state variables:
        correct (float): The number of instances where the prediction masked the target.
        total (float): The number of total instances that were predicted.

    Args:
        dist_sync_on_step (bool, optional): Synchronize metric state across processes at
            each forward() before returning the value at the step. Default: ``False``.
    """

    # Make torchmetrics call update only once
    full_state_update = False

    def __init__(self, dist_sync_on_step: bool = False, cache_responses: bool = False):
        # state from multiple processes
        super().__init__(dist_sync_on_step=dist_sync_on_step, cache_responses=cache_responses)
        self.add_state('correct', default=torch.tensor(0.), dist_reduce_fx='sum')
        self.add_state('total', default=torch.tensor(0.), dist_reduce_fx='sum')

    def update(self, batch: dict, output_logits: torch.Tensor, labels: torch.Tensor):
        for batch_idx, cont_idx in enumerate(batch['continuation_indices']):
            cont_tok_pred = output_logits[batch_idx].index_select(dim=0, index=cont_idx - 1).argmax(dim=-1)
            cont_tok_targ = labels[batch_idx].index_select(dim=0, index=cont_idx - 1)

            correct = False
            if (cont_tok_pred == cont_tok_targ).all().int() == 1:
                self.correct += torch.tensor(1.0)
                correct = True
            if self.cache_responses:
                assert isinstance(self.response_cache, list)
                self.response_cache.append({
                    'context_tok': batch['input_ids'][batch_idx][:cont_idx[0]].tolist(),
                    'continuation_tok_target': cont_tok_targ.tolist(),
                    'continuation_tok_pred': cont_tok_pred.tolist(),
                    'correct': correct
                })
            self.total += torch.tensor(1.0)

    def compute(self):
        super().compute()
        assert isinstance(self.correct, Tensor)
        assert isinstance(self.total, Tensor)
        return self.correct / self.total


class InContextLearningMultipleChoiceAccuracy(InContextLearningMetric):
    r"""Computes accuracy for In-context learning (ICL) multiple choice (MC) tasks.

    ICL MC tasks consists of a series of questions with some number of possible choices (only one of which can be correct).
    At inference time each possible choice is given to the model as a separate input and the one for which the model assigns
    the lowest perplexity to the choice is considered the model's choice. The model is correct if it "chooses" the right answer.

    Context: `The dog is->fuzzy\nthe water is->hot\nthe tree is->`
    Continuation: `green`

    Adds metric state variables:
        correct (float): The number of instances where the prediction masked the target.
        total (float): The number of total instances that were predicted.

    Args:
        dist_sync_on_step (bool, optional): Synchronize metric state across processes at
            each forward() before returning the value at the step. Default: ``False``.
    """

    # Make torchmetrics call update only once
    full_state_update = False

    def __init__(self, dist_sync_on_step: bool = False, cache_responses: bool = False):
        # state from multiple processes
        super().__init__(dist_sync_on_step=dist_sync_on_step, cache_responses=cache_responses)
        self.add_state('correct', default=torch.tensor(0.0), dist_reduce_fx='sum')
        self.add_state('total', default=torch.tensor(0.0), dist_reduce_fx='sum')

    def update(self, batch: dict, output_logits: torch.Tensor, labels: torch.Tensor):
        perplexities = []
        for batch_idx, cont_idx in enumerate(batch['continuation_indices']):
            # continuation indices refer to indices in the original input's token space
            cont_tok_logits = output_logits[batch_idx].index_select(dim=0, index=cont_idx - 1)
            # labels have been shifted left by one index, so the cont_idx needs to be shifted as well.
            cont_tok_targ = labels[batch_idx].index_select(dim=0, index=cont_idx - 1)
            cross_entropy = F.cross_entropy(cont_tok_logits, cont_tok_targ)
            perplexity = torch.exp(cross_entropy)
            perplexities.append(perplexity)

        for (start, end), gold_idx in zip(batch['choice_groupings'], batch['gold_indices']):
            subset = perplexities[start:end]
            idx_min = subset.index(min(subset))
            correct = False
            if idx_min == gold_idx:
                self.correct += torch.tensor(1.0)
                correct = True

            if self.cache_responses:
                question = batch['input_ids'][start][:batch['continuation_indices'][start][0]]
                correct_choice = batch['input_ids'][start:end][gold_idx][batch['continuation_indices'][start:end][
                    gold_idx][0]:batch['continuation_indices'][start:end][gold_idx][-1] + 1]
                selected_choice = batch['input_ids'][start:end][idx_min][batch['continuation_indices'][start:end][
                    idx_min][0]:batch['continuation_indices'][start:end][idx_min][-1] + 1]

                assert isinstance(self.response_cache, list)
                self.response_cache.append({
                    'question_tok': question.tolist(),
                    'correct_choice': correct_choice.tolist(),
                    'selected_choice': selected_choice.tolist(),
                    'correct': correct
                })
            self.total += torch.tensor(1.0)

    def compute(self):
        super().compute()
        assert isinstance(self.correct, Tensor)
        assert isinstance(self.total, Tensor)
        return self.correct.float() / self.total


class InContextLearningExpectedCalibrationError(InContextLearningMetric):
    """Generic class for Expected Calibration Error (ECE) (cite: https://arxiv.org/pdf/1706.04599.pdf).

    Expected calibration error is calculated by dividing predictions into buckets based on the model's confidence (a probability value between 0 and 1).
    We then calculate the accuracy within each bucket and calculate the average gap between confidence and accuracy
    across buckets, weighted by the number of samples in each bucket.

    Each task must implement its own definition of "confidence" to be computed via the `update` method.

    Adds metric state variables:
    bucket_totals (float): The number of instances where the prediction masked the target per bucket.
    bucket_correct (float): The number of total instances that were predicted per bucket.

    Args:
        dist_sync_on_step (bool, optional): Synchronize metric state across processes at
            each forward() before returning the value at the step. Default: ``False``.
        n_buckets (int): Number of distinct buckets to split the confidence distribution into
    """

    def __init__(self, dist_sync_on_step: bool = False, n_buckets: int = 10):
        # state from multiple processes
        super().__init__(dist_sync_on_step=dist_sync_on_step)
        self.n_buckets = n_buckets
        if n_buckets < 1:
            raise Exception('`n_buckets`')
        self.add_state('bucket_totals', default=torch.zeros(n_buckets), dist_reduce_fx='sum')
        self.add_state('bucket_correct', default=torch.zeros(n_buckets), dist_reduce_fx='sum')

    def update(self, batch: dict, output_logits: torch.Tensor, labels: torch.Tensor):
        pass

    def compute(self):
        assert isinstance(self.bucket_correct, Tensor)
        assert isinstance(self.bucket_totals, Tensor)

        result = torch.tensor(0.0, device=self.bucket_correct.device)
        total_obs = torch.sum(self.bucket_totals)
        for i in range(self.n_buckets):
            if self.bucket_totals[i] == 0:
                continue

            acc_bucket_i = self.bucket_correct[i] / self.bucket_totals[i]
            upper_bound = (i + 1) / self.n_buckets
            lower_bound = i / self.n_buckets
            conf_bucket_i = torch.tensor((upper_bound + lower_bound) / 2, device=self.bucket_correct.device)
            result += (self.bucket_totals[i] / total_obs) * torch.abs(acc_bucket_i - conf_bucket_i)
        return result


class InContextLearningMCExpectedCalibrationError(InContextLearningExpectedCalibrationError):
    r"""Computes Expected Calibration Error (ECE) for In-context learning (ICL) multiple choice (MC) tasks. (source: https://arxiv.org/abs/2012.00955).

    For MC tasks, the model confidence is defined as the softmax of average per-token probability assigned to the top question choice.

    See `InContextLearningExpectedCalibrationError` for more info.
    """

    # Make torchmetrics call update only once
    full_state_update = False

    def update(self, batch: Dict[str, Any], output_logits: torch.Tensor, labels: torch.Tensor):
        output_logits = torch.softmax(output_logits, dim=2)
        probabilites = []
        for batch_idx, cont_idx in enumerate(batch['continuation_indices']):
            cont_tok_logits = output_logits[batch_idx].index_select(dim=0, index=cont_idx - 1)
            cont_tok_targ = labels[batch_idx].index_select(dim=0, index=cont_idx - 1)
            probability = cont_tok_logits.index_select(dim=1, index=cont_tok_targ).diagonal().mean()
            probabilites.append(probability)

        for (start, end), gold_idx in zip(batch['choice_groupings'], batch['gold_indices']):
            subset = probabilites[start:end]
            idx_max = subset.index(max(subset))
            confidence = torch.tensor(subset).max() / torch.tensor(subset).sum()

            assert confidence >= 0.0 and confidence <= 1.0
            bucket_idx = int(confidence * self.n_buckets)
            if bucket_idx == self.n_buckets:
                bucket_idx -= 1

            if idx_max == gold_idx:
                self.bucket_correct[bucket_idx] += 1  # pyright: ignore [reportGeneralTypeIssues]

            self.bucket_totals[bucket_idx] += 1  # pyright: ignore [reportGeneralTypeIssues]


class InContextLearningLMExpectedCalibrationError(InContextLearningExpectedCalibrationError):
    r"""Computes Expected Calibration Error (ECE) for In-context learning (ICL) language modeling (LM) tasks. (cite: https://arxiv.org/pdf/1706.04599.pdf).

    For LM tasks, the model confidence is defined as the minimum probability assigned to all tokens in the continuation.

    See `InContextLearningExpectedCalibrationError` for more info.
    """

    # Make torchmetrics call update only once
    full_state_update = False

    def update(self, batch: Dict[str, Any], output_logits: torch.Tensor, labels: torch.Tensor):
        output_logits = torch.softmax(output_logits, dim=2)
        for batch_idx, cont_idx in enumerate(batch['continuation_indices']):
            cont_tok_logits = output_logits[batch_idx].index_select(dim=0, index=cont_idx - 1)
            cont_tok_pred = cont_tok_logits.argmax(dim=-1)
            confidence = cont_tok_logits.max(dim=-1).values.min()
            cont_tok_targ = labels[batch_idx].index_select(dim=0, index=cont_idx - 1)
            assert confidence >= 0.0 and confidence <= 1.0
            bucket_idx = int(confidence * self.n_buckets)
            if bucket_idx == self.n_buckets:
                bucket_idx -= 1

            if (cont_tok_pred == cont_tok_targ).all():
                self.bucket_correct[bucket_idx] += 1  # pyright: ignore [reportGeneralTypeIssues]

            self.bucket_totals[bucket_idx] += 1  # pyright: ignore [reportGeneralTypeIssues]


class InContextLearningCodeEvalAccuracy(InContextLearningMetric):
    r"""Computes accuracy for In-context learning (ICL) code evaluation tasks.

    ICL code eval tasks consist of some number of example code eval tasks (referred to as the 'context'), followed by a test task where the model must
    complete the code, where we term the code completion a 'continuation'.

    In each case, the model constructs a given number of continuations (termed pass@K for K continuations), and each continuation is run against a set of test cases. The model is considered
    correct if at least one of the proposed continuations passes all the test cases.

    Runs on AWS Lambdas by default.

    Adds metric state variables:
        correct (float): The number of instances where the predictions passed all the test cases.
        total (float): The number of total instances that were predicted.

    Args:
        dist_sync_on_step (bool, optional): Synchronize metric state across processes at
            each forward() before returning the value at the step. Default: ``False``.
    """

    # Make torchmetrics call update only once
    full_state_update = False

    def __init__(self, dist_sync_on_step: bool = False, cache_responses: bool = False):
        # state from multiple processes
        super().__init__(dist_sync_on_step=dist_sync_on_step, cache_responses=cache_responses)
        self.add_state('correct', default=torch.tensor(0.), dist_reduce_fx='sum')
        self.add_state('total', default=torch.tensor(0.), dist_reduce_fx='sum')

        self.eval_device = os.environ.get('CODE_EVAL_DEVICE', None)
        if self.eval_device is not None:
            self.eval_device = self.eval_device.upper()

    def get_client(self) -> EvalClient:
        """Returns a client for the appropriate remote platform."""
        client = None
        if self.eval_device == 'LOCAL':
            warnings.warn(
                'Running code eval locally may be insecure. Please set environment variable CODE_EVAL_DEVICE '
                'to LAMBDA to run on remote. To use Lambdas, spin up your instance that checks code, set the URL as '
                'CODE_EVAL_URL and the API key as CODE_EVAL_APIKEY.')
            log.debug('Running code eval locally.')
            client = LocalEvalClient()
        elif self.eval_device == 'LAMBDA':
            client = LambdaEvalClient()
        elif self.eval_device == 'MOSAICML':
            client = MosaicMLLambdaEvalClient()
        elif self.eval_device is None:
            raise ValueError(
                'Attempting to use InContextLearningCodeEvalAccuracy but environment '
                'variable `CODE_EVAL_DEVICE` is not set. Please set it to `CODE_EVAL_DEVICE` '
                'to one of `LOCAL` (for unsafe local eval), `LAMBDA` (for AWS lambda ',
                'evaluation), or `MOSAICML` (for lambda eval through MAPI).')
        else:
            raise ValueError('Environment variable `CODE_EVAL_DEVICE` must be one of `LOCAL`, '
                             f'`LAMBDA`, or `MOSAICML` but got {self.eval_device}.')

        return client

    def estimator(self, n: int, c: int, k: int) -> float:
        """Computes the pass@k metric.

        Given the number of generated samples, n, the number of correct samples, c, and the k of interest,
        this function calculates pass@k as 1 - comb(n - c, k) / comb(n, k) as per the definition of
        pass@k in the HumanEval paper (https://arxiv.org/abs/2107.03374) and it's associated implementation:
        https://github.com/openai/human-eval.
        """
        if n - c < k:
            return 1.0
        return 1.0 - float(np.prod(1.0 - k / np.arange(n - c + 1, n + 1)))

    def update(self, batch: Dict[str, Any], outputs: List[str], labels: List[str]):
        """Updates the pass@k accuracy of code generation.

        Given a batch of prompts, test cases, and code generations, evaluates the code generations
        against the test cases and augments the pass@k accuracy of the batch to the values so far.

        Args:
            batch (Dict[str, Any]): A batch of data produced by the InContextLearningCodeEvalDataset, with
            the prompt, test cases, and entry points. This will be a dictionary that must have the following
            arguments:
            {
                'prompts': List[str],
                'test_inputs': List[List[str]],
                'test_outputs': List[List[str]],
                'entry_points': List[str],
                'languages': List[str],
                'generation_kwargs': Dict[str, Any]
            }
            outputs (List[str]): A list of code generations in the format of HF generate with beam search,
            which is the a list of strings in groups of beam_size e.g. for beam size 2 and batch size 2, the list
            will be of the format [prompt 1 gen 1, prompt 1 gen 2, prompt 2 gen 1, prompt 2 gen 2]
            labels (List[str]): A list of the correct code generations, for compatibility with existing HF generate
            functionalities. This is not used.
        """
        del labels  # never used
        client = self.get_client()

        pass_at_k = batch['pass_at_k']
        num_generations = batch['generation_kwargs']['num_return_sequences']
        processed_outputs = [
            outputs[i * num_generations:(i + 1) * num_generations] for i in range(len(batch['prompts']))
        ]
        payloads = []
        for sample_outputs, sample_prompt, test_inputs, test_outputs, entry_point, language in zip(
                processed_outputs, batch['prompts'], batch['test_inputs'], batch['test_outputs'], batch['entry_points'],
                batch['languages']):
            self.total += torch.tensor(1.0)
            prompt_payload = []
            for code_gen in sample_outputs:
                code_gen = re.split(r'\n[A-Za-z0-9#`]', code_gen)[0]  # remove everything after function ends
                final_code = sample_prompt + code_gen  # combine prompt with the code generation
                generation_payload = []
                for test_input, test_output in zip(test_inputs, test_outputs):
                    payload = {
                        'code': final_code,
                        'input': test_input,
                        'output': test_output,
                        'entry_point': entry_point,
                        'language': language,
                    }
                    generation_payload.append(payload)

                prompt_payload.append(generation_payload)
            payloads.append(prompt_payload)

        results = client.invoke(payloads)

        for test_result, code_gen_payload, in zip(results, payloads):
            num_correct = 0
            all_tests_passed = []
            for generation in test_result:
                correct = all(generation)
                all_tests_passed.append(correct)
                if correct:
                    num_correct += 1

            pass_at_k_rate = self.estimator(num_generations, num_correct, pass_at_k)
            self.correct += torch.tensor(pass_at_k_rate)

            if self.cache_responses:
                code_completions = [c[0]['code'] for c in code_gen_payload]
                assert isinstance(self.response_cache, list)
                self.response_cache.append({
                    'code_completions': code_completions,
                    'all_tests_passed': all_tests_passed,
                    'pass_at_k_rate': pass_at_k_rate
                })

        client.close()  # pyright: ignore [reportOptionalMemberAccess]

    def compute(self):
        super().compute()
        assert isinstance(self.correct, Tensor)
        assert isinstance(self.total, Tensor)
        return self.correct / self.total<|MERGE_RESOLUTION|>--- conflicted
+++ resolved
@@ -328,16 +328,8 @@
         cot_delimiter = batch.get('cot_delimiter', '')
         do_normalization = batch.get('do_normalization', True)
         stopping_criteria = batch.get('stopping_criteria', None)
-<<<<<<< HEAD
         for sample_output, sample_labels, prompt_tensor in zip(outputs, labels, batch['input_ids']):
-        
-
             final_answer = sample_output
-=======
-        for sample_output, sample_labels in zip(outputs, labels):
-            final_answer = sample_output
-
->>>>>>> 1b393b65
             if stopping_criteria is not None and len(stopping_criteria) > 0:
                 final_answer = re.split('|'.join(stopping_criteria), final_answer)[0]
 
