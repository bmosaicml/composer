# Copyright 2022 MosaicML Composer authors
# SPDX-License-Identifier: Apache-2.0

"""A collection of common torchmetrics for NLP tasks."""

import logging
import os
import re
import string
import warnings
<<<<<<< HEAD
from typing import Any, Dict, List, Mapping, Optional, Union
=======
from typing import Any, Dict, List, Mapping, Union
>>>>>>> 1011f90f

import torch
from torch import Tensor
from torch.nn import functional as F
from torchmetrics import Metric

from composer.utils.eval_client import EvalClient, LambdaEvalClient, LocalEvalClient

log = logging.getLogger(__name__)

__all__ = [
<<<<<<< HEAD
    'Perplexity', 'InContextLearningLMAccuracy', 'InContextLearningMultipleChoiceAccuracy',
    'InContextLearningQAAccuracy', 'BinaryF1Score', 'HFCrossEntropy', 'LanguageCrossEntropy', 'MaskedAccuracy',
    'LanguagePerplexity', 'InContextLearningLMExpectedCalibrationError', 'InContextLearningMCExpectedCalibrationError',
    'InContextLearningCodeTracingFullPassRate', 'InContextLearningCodeTracingAveragePassRate'
=======
    'InContextLearningLMAccuracy',
    'InContextLearningMultipleChoiceAccuracy',
    'InContextLearningQAAccuracy',
    'InContextLearningCodeEvalAccuracy',
    'BinaryF1Score',
    'LanguageCrossEntropy',
    'MaskedAccuracy',
    'LanguagePerplexity',
    'InContextLearningLMExpectedCalibrationError',
    'InContextLearningMCExpectedCalibrationError',
>>>>>>> 1011f90f
]


class MaskedAccuracy(Metric):
    """Computes accuracy with support for masked indices.

    Adds metric state variables:
        correct (float): The number of instances where the prediction masked the target.
        total (float): The number of total instances that were predicted.

    Args:
        ignore_index (int): The class index to ignore. Default: -100.
        dist_sync_on_step (bool, optional): Synchronize metric state across processes at
            each forward() before returning the value at the step. Default: ``False``.
    """

    # Make torchmetrics call update only once
    full_state_update = False

    def __init__(self, ignore_index: int = -100, dist_sync_on_step: bool = False):
        # state from multiple processes
        super().__init__(dist_sync_on_step=dist_sync_on_step)
        self.ignore_index = ignore_index

        self.add_state('correct', default=torch.tensor(0), dist_reduce_fx='sum')
        self.add_state('total', default=torch.tensor(0), dist_reduce_fx='sum')

    def update(self, preds: torch.Tensor, target: torch.Tensor):
        # predictions is a batch x num_classes tensor, take the argmax to get class indices
        preds = torch.argmax(preds, dim=-1)
        assert preds.shape == target.shape

        # mask out the padded indices
        mask = (target != self.ignore_index)
        masked_target = target[mask]
        masked_preds = preds[mask]

        self.correct += torch.sum(masked_preds == masked_target)
        self.total += mask.sum()

    def compute(self):
        assert isinstance(self.correct, Tensor)
        assert isinstance(self.total, Tensor)
        return self.correct.float() / self.total


class LanguageCrossEntropy(Metric):
    """Torchmetric that computes cross entropy on language modeling outputs.

    Adds metric state variables:
        sum_loss (float): The sum of the per-example loss in the batch.
        total_items (float): The number of batches to average across.

    Args:
        dist_sync_on_step (bool, optional): Synchronize metric state across processes at
            each forward() before returning the value at the step. Default: ``False``.
        ignore_index (int, optional): The class index to ignore. Default: ``-100``.
    """

    # Make torchmetrics call update only once
    full_state_update = False

    def __init__(self, dist_sync_on_step: bool = False, ignore_index: int = -100):
        super().__init__(dist_sync_on_step=dist_sync_on_step)

        self.ignore_index = ignore_index
        self.loss_fn = torch.nn.CrossEntropyLoss(ignore_index=ignore_index, reduction='sum')
        self.add_state('sum_loss', default=torch.tensor(0.), dist_reduce_fx='sum')
        self.add_state('total_items', default=torch.tensor(0), dist_reduce_fx='sum')

    def update(self, output: Union[Mapping, Tensor], target: Tensor) -> None:
        """Updates the internal state with results from a new batch.

        Args:
            output (Mapping): The output from the model, which must contain
                either the Tensor or a Mapping type that contains the loss or model logits.
            target (~torch.Tensor): A Tensor of ground-truth values to compare against.
        """
        if isinstance(output, Mapping):
            logits = output['logits']
        elif isinstance(output, Tensor):
            logits = output
        else:
            raise Exception(f'Type {type(output)} for the output is unsupported.')

        target = target.view(-1)
        logits = logits.view(target.shape[0], -1)
        losses = self.loss_fn(logits, target)

        total_items = (target != self.ignore_index).sum()
        self.total_items += total_items  #type: ignore (third-party)

        # accumulate loss over all batches
        self.sum_loss += losses

    def compute(self) -> Tensor:
        """Aggregate the state over all processes to compute the metric.

        Returns:
            loss: The loss averaged across all batches as a :class:`~torch.Tensor`.
        """
        # Return average loss over entire dataset
        return self.sum_loss / self.total_items  #type: ignore (third-party)


class BinaryF1Score(Metric):
    """Implements F1 Scores for binary classification tasks via sklearn.

    Adds metric state variables:
        true_positive (float): A counter of how many items were correctly classified as positives.
        false_positive (float): A counter of how many items were incorrectly classified as positives.
        false_negative (float): A counter of how many items were incorrectly classified as negatives.

    Args:
        dist_sync_on_step (bool, optional): Synchronize metric state across processes at
            each forward() before returning the value at the step. Default: ``False``.
    """

    # Make torchmetrics call update only once
    full_state_update = False

    def __init__(self, dist_sync_on_step: bool = False):
        super().__init__(dist_sync_on_step=dist_sync_on_step)

        self.add_state('true_positive', default=torch.tensor(0.), dist_reduce_fx='sum')
        self.add_state('false_positive', default=torch.tensor(0), dist_reduce_fx='sum')
        self.add_state('false_negative', default=torch.tensor(0), dist_reduce_fx='sum')

    def update(self, output: Tensor, target: Tensor) -> None:
        """Updates the internal state with results from a new batch.

        Args:
            output (Mapping): The output from the model, which must contain
                either the Tensor or a Mapping type that contains the loss or model logits.
            target (~torch.Tensor): A Tensor of ground-truth values to compare against.
        """
        predictions = torch.argmax(output, dim=1)
        self.true_positive += predictions[(target == 1)].sum()
        self.false_positive += (predictions[(target == 1)] == 0).sum()
        self.false_negative += (predictions[(target == 0)] == 1).sum()

    def compute(self) -> Tensor:
        """Aggregate the state over all processes to compute the metric.

        Returns:
            loss: The loss averaged across all batches as a :class:`~torch.Tensor`.
        """
        assert isinstance(self.true_positive, Tensor)
        assert isinstance(self.false_positive, Tensor)
        assert isinstance(self.false_negative, Tensor)
        f1 = (self.true_positive) / (self.true_positive + (0.5 * (self.false_negative + self.false_positive)))
        return f1


class LanguagePerplexity(LanguageCrossEntropy):
    """Subclasses :class:`~composer.metrics.nlp.LanguageCrossEntropy` to implement perplexity."""

    def compute(self) -> Tensor:
        """Returns torch.exp() of the LanguageCrossEntropy."""
        avg_loss = super().compute()
        return torch.exp(avg_loss)


class InContextLearningMetric(Metric):

    def update(self, batch: dict, output_logits: torch.Tensor, labels: torch.Tensor):
        """Abstract interface for computing an in-context learning metrics.

        Args:
            batch (dict): Batch must consist minimally of `input_ids` as well as any other structure needed
                to compute the metric.
            output_logits (torch.Tensor): The model outputs evaluated on the batch `input_ids`
            labels (torch.Tensor): The correct outputs.

        Raises:
            NotImplementedError: Abstract method must be implemented by subclasses
        """
        raise NotImplementedError


class InContextLearningQAAccuracy(InContextLearningMetric):
    r"""Computes accuracy for In-context learning (ICL) question answering (QA) tasks.

    ICL QA tasks consist of some number of example question answering tasks (referred to as the 'context'), followed by a test task where the model must
    match one of the possible answer aliases (referred to as the 'continuation').

    For example, the model may be provided the context below and evaluated on its ability to correctly predict the continuation.

    Context: `Question: Who was president of the United States in 2012?\nAnswer: Barack Obama\nQuestion: Is water wet?\nAnswer: `
    Continuation: [`yes`, `no`]

    Both predictions and answers will be normalized before comparison.

    Adds metric state variables:
        correct (float): The number of instances where the prediction was a prefix for any of the answer aliases.
        total (float): The number of total instances that were predicted.

    Args:
        dist_sync_on_step (bool, optional): Synchronize metric state across processes at
            each forward() before returning the value at the step. Default: ``False``.
    """

    # Make torchmetrics call update only once
    full_state_update = False

    def __init__(self, dist_sync_on_step: bool = False):
        # state from multiple processes
        super().__init__(dist_sync_on_step=dist_sync_on_step)
        self.add_state('correct', default=torch.tensor(0.), dist_reduce_fx='sum')
        self.add_state('total', default=torch.tensor(0.), dist_reduce_fx='sum')

    def normalize_answer(self, answer: str):
        """Lower text and remove punctuation, articles and extra whitespace.

        Copied from https://github.com/mandarjoshi90/triviaqa/blob/master/evaluation/triviaqa_evaluation.py
        """

        def remove_articles(text: str) -> str:
            return re.sub(r'\b(a|an|the)\b', ' ', text)

        def white_space_fix(text: str) -> str:
            return ' '.join(text.split())

        def handle_punc(text: str) -> str:
            exclude = set(string.punctuation + ''.join([u'‘', u'’', u'´', u'`']))
            return ''.join(ch if ch not in exclude else ' ' for ch in text)

        def lower(text: str) -> str:
            return text.lower()

        def replace_underscore(text: str) -> str:
            return text.replace('_', ' ')

        return white_space_fix(remove_articles(handle_punc(lower(replace_underscore(answer))))).strip()

    def update(self, outputs: List[str], labels: List[List[str]]):
        for sample_output, sample_labels in zip(outputs, labels):
            cleaned_sample_output = self.normalize_answer(sample_output)
            cleaned_sample_labels = set(self.normalize_answer(label) for label in sample_labels)
            if any(cleaned_sample_output.startswith(label) for label in cleaned_sample_labels):
                self.correct += torch.tensor(1.0)
            self.total += torch.tensor(1.0)

    def compute(self):
        assert isinstance(self.correct, Tensor)
        assert isinstance(self.total, Tensor)
        return self.correct / self.total


class InContextLearningLMAccuracy(InContextLearningMetric):
    r"""Computes accuracy for In-context learning (ICL) language modeling (LM) tasks.

    ICL LM tasks consist of some number of example language modeling tasks (referred to as the 'context'), followed by a test task where the model must correctly predict all the tokens
    following tokens in some passage (referred to as the 'continuation').

    For example, the model may be provided the context below and evaluated on its ability to correctly predict the continuation. Note: it doesn't matter
    whether the model correctly predicts the context tokens.

    Context: `The dog is->fuzzy\nthe water is->hot\nthe tree is->`
    Continuation: `green`

    Adds metric state variables:
        correct (float): The number of instances where the prediction masked the target.
        total (float): The number of total instances that were predicted.

    Args:
        dist_sync_on_step (bool, optional): Synchronize metric state across processes at
            each forward() before returning the value at the step. Default: ``False``.
    """

    # Make torchmetrics call update only once
    full_state_update = False

    def __init__(self, dist_sync_on_step: bool = False):
        # state from multiple processes
        super().__init__(dist_sync_on_step=dist_sync_on_step)
        self.add_state('correct', default=torch.tensor(0.), dist_reduce_fx='sum')
        self.add_state('total', default=torch.tensor(0.), dist_reduce_fx='sum')

    def update(self, batch: dict, output_logits: torch.Tensor, labels: torch.Tensor):
        for batch_idx, cont_idx in enumerate(batch['continuation_indices']):
            cont_tok_pred = output_logits[batch_idx].index_select(dim=0, index=cont_idx - 1).argmax(dim=-1)
            cont_tok_targ = labels[batch_idx].index_select(dim=0, index=cont_idx - 1)

            self.correct += (cont_tok_pred == cont_tok_targ).all().int()
            self.total += torch.tensor(1.0)

    def compute(self):
        assert isinstance(self.correct, Tensor)
        assert isinstance(self.total, Tensor)
        return self.correct / self.total


class InContextLearningCodeTracingFullPassRate(InContextLearningMetric):

    # Make torchmetrics call update only once
    full_state_update = False

    def __init__(self, dist_sync_on_step: bool = False):
        # state from multiple processes
        super().__init__(dist_sync_on_step=dist_sync_on_step)
        self.add_state('correct', default=torch.tensor(0.), dist_reduce_fx='sum')
        self.add_state('total', default=torch.tensor(0.), dist_reduce_fx='sum')

    def update(self, batch: dict, output_logits: torch.Tensor, labels: torch.Tensor):
        breakpoint()
        for batch_idx, cont_idx in enumerate(batch['continuation_indices']):
            cont_tok_pred = output_logits[batch_idx].index_select(dim=0, index=cont_idx - 1).argmax(dim=-1)
            cont_tok_targ = labels[batch_idx].index_select(dim=0, index=cont_idx - 1)

            self.correct += (cont_tok_pred == cont_tok_targ).all().int()
            self.total += torch.tensor(1.0)

    def compute(self):
        assert isinstance(self.correct, Tensor)
        assert isinstance(self.total, Tensor)
        return self.correct / self.total


class InContextLearningCodeTracingAveragePassRate(InContextLearningMetric):

    # Make torchmetrics call update only once
    full_state_update = False

    def __init__(self, dist_sync_on_step: bool = False):
        # state from multiple processes
        super().__init__(dist_sync_on_step=dist_sync_on_step)
        self.add_state('correct', default=torch.tensor(0.), dist_reduce_fx='sum')
        self.add_state('total', default=torch.tensor(0.), dist_reduce_fx='sum')

    def update(self, batch: dict, output_logits: torch.Tensor, labels: torch.Tensor):
        breakpoint()
        for batch_idx, cont_idx in enumerate(batch['continuation_indices']):
            cont_tok_pred = output_logits[batch_idx].index_select(dim=0, index=cont_idx - 1).argmax(dim=-1)
            cont_tok_targ = labels[batch_idx].index_select(dim=0, index=cont_idx - 1)

            self.correct += (cont_tok_pred == cont_tok_targ).all().int()
            self.total += torch.tensor(1.0)

    def compute(self):
        assert isinstance(self.correct, Tensor)
        assert isinstance(self.total, Tensor)
        return self.correct / self.total


class InContextLearningMultipleChoiceAccuracy(InContextLearningMetric):
    r"""Computes accuracy for In-context learning (ICL) multiple choice (MC) tasks.

    ICL MC tasks consists of a series of questions with some number of possible choices (only one of which can be correct).
    At inference time each possible choice is given to the model as a separate input and the one for which the model assigns
    the lowest perplexity to the choice is considered the model's choice. The model is correct if it "chooses" the right answer.

    Context: `The dog is->fuzzy\nthe water is->hot\nthe tree is->`
    Continuation: `green`

    Adds metric state variables:
        correct (float): The number of instances where the prediction masked the target.
        total (float): The number of total instances that were predicted.

    Args:
        dist_sync_on_step (bool, optional): Synchronize metric state across processes at
            each forward() before returning the value at the step. Default: ``False``.
    """

    # Make torchmetrics call update only once
    full_state_update = False

    def __init__(self, dist_sync_on_step: bool = False):
        # state from multiple processes
        super().__init__(dist_sync_on_step=dist_sync_on_step)
        self.add_state('correct', default=torch.tensor(0.0), dist_reduce_fx='sum')
        self.add_state('total', default=torch.tensor(0.0), dist_reduce_fx='sum')

    def update(self, batch: dict, output_logits: torch.Tensor, labels: torch.Tensor):
        perplexities = []
        for batch_idx, cont_idx in enumerate(batch['continuation_indices']):
            # continuation indices refer to indices in the original input's token space
            cont_tok_logits = output_logits[batch_idx].index_select(dim=0, index=cont_idx - 1)
            # labels have been shifted left by one index, so the cont_idx needs to be shifted as well.
            cont_tok_targ = labels[batch_idx].index_select(dim=0, index=cont_idx - 1)
            cross_entropy = F.cross_entropy(cont_tok_logits, cont_tok_targ)
            perplexity = torch.exp(cross_entropy)
            perplexities.append(perplexity)

        for (start, end), gold_idx in zip(batch['choice_groupings'], batch['gold_indices']):
            subset = perplexities[start:end]
            idx_min = subset.index(min(subset))

            if idx_min == gold_idx:
                self.correct += torch.tensor(1.0)
            self.total += torch.tensor(1.0)

    def compute(self):
        assert isinstance(self.correct, Tensor)
        assert isinstance(self.total, Tensor)
        return self.correct.float() / self.total


class InContextLearningExpectedCalibrationError(InContextLearningMetric):
    """Generic class for Expected Calibration Error (ECE) (cite: https://arxiv.org/pdf/1706.04599.pdf).

    Expected calibration error is calculated by dividing predictions into buckets based on the model's confidence (a probability value between 0 and 1).
    We then calculate the accuracy within each bucket and calculate the average gap between confidence and accuracy
    across buckets, weighted by the number of samples in each bucket.

    Each task must implement its own definition of "confidence" to be computed via the `update` method.

    Adds metric state variables:
    bucket_totals (float): The number of instances where the prediction masked the target per bucket.
    bucket_correct (float): The number of total instances that were predicted per bucket.

    Args:
        dist_sync_on_step (bool, optional): Synchronize metric state across processes at
            each forward() before returning the value at the step. Default: ``False``.
        n_buckets (int): Number of distinct buckets to split the confidence distribution into
    """

    def __init__(self, dist_sync_on_step: bool = False, n_buckets: int = 10):
        # state from multiple processes
        super().__init__(dist_sync_on_step=dist_sync_on_step)
        self.n_buckets = n_buckets
        if n_buckets < 1:
            raise Exception('`n_buckets`')
        self.add_state('bucket_totals', default=torch.zeros(n_buckets), dist_reduce_fx='sum')
        self.add_state('bucket_correct', default=torch.zeros(n_buckets), dist_reduce_fx='sum')

    def update(self, batch: dict, output_logits: torch.Tensor, labels: torch.Tensor):
        pass

    def compute(self):
        assert isinstance(self.bucket_correct, Tensor)
        assert isinstance(self.bucket_totals, Tensor)

        result = torch.tensor(0.0, device=self.bucket_correct.device)
        total_obs = torch.sum(self.bucket_totals)
        for i in range(self.n_buckets):
            if self.bucket_totals[i] == 0:
                continue

            acc_bucket_i = self.bucket_correct[i] / self.bucket_totals[i]
            upper_bound = (i + 1) / self.n_buckets
            lower_bound = i / self.n_buckets
            conf_bucket_i = torch.tensor((upper_bound + lower_bound) / 2, device=self.bucket_correct.device)
            result += (self.bucket_totals[i] / total_obs) * torch.abs(acc_bucket_i - conf_bucket_i)
        return result


class InContextLearningMCExpectedCalibrationError(InContextLearningExpectedCalibrationError):
    r"""Computes Expected Calibration Error (ECE) for In-context learning (ICL) multiple choice (MC) tasks. (source: https://arxiv.org/abs/2012.00955).

    For MC tasks, the model confidence is defined as the softmax of average per-token probability assigned to the top question choice.

    See `InContextLearningExpectedCalibrationError` for more info.
    """

    # Make torchmetrics call update only once
    full_state_update = False

    def update(self, batch: Dict[str, Any], output_logits: torch.Tensor, labels: torch.Tensor):
        output_logits = torch.softmax(output_logits, dim=2)
        probabilites = []
        for batch_idx, cont_idx in enumerate(batch['continuation_indices']):
            cont_tok_logits = output_logits[batch_idx].index_select(dim=0, index=cont_idx - 1)
            cont_tok_targ = labels[batch_idx].index_select(dim=0, index=cont_idx - 1)
            probability = cont_tok_logits.index_select(dim=1, index=cont_tok_targ).diagonal().mean()
            probabilites.append(probability)

        for (start, end), gold_idx in zip(batch['choice_groupings'], batch['gold_indices']):
            subset = probabilites[start:end]
            idx_max = subset.index(max(subset))
            confidence = torch.tensor(subset).max() / torch.tensor(subset).sum()

            assert confidence >= 0.0 and confidence <= 1.0
            bucket_idx = int(confidence * self.n_buckets)
            if bucket_idx == self.n_buckets:
                bucket_idx -= 1

            if idx_max == gold_idx:
                self.bucket_correct[bucket_idx] += 1  # pyright: ignore [reportGeneralTypeIssues]

            self.bucket_totals[bucket_idx] += 1  # pyright: ignore [reportGeneralTypeIssues]


class InContextLearningLMExpectedCalibrationError(InContextLearningExpectedCalibrationError):
    r"""Computes Expected Calibration Error (ECE) for In-context learning (ICL) language modeling (LM) tasks. (cite: https://arxiv.org/pdf/1706.04599.pdf).

    For LM tasks, the model confidence is defined as the minimum probability assigned to all tokens in the continuation.

    See `InContextLearningExpectedCalibrationError` for more info.
    """

    # Make torchmetrics call update only once
    full_state_update = False

    def update(self, batch: Dict[str, Any], output_logits: torch.Tensor, labels: torch.Tensor):
        output_logits = torch.softmax(output_logits, dim=2)
        for batch_idx, cont_idx in enumerate(batch['continuation_indices']):
            cont_tok_logits = output_logits[batch_idx].index_select(dim=0, index=cont_idx - 1)
            cont_tok_pred = cont_tok_logits.argmax(dim=-1)
            confidence = cont_tok_logits.max(dim=-1).values.min()
            cont_tok_targ = labels[batch_idx].index_select(dim=0, index=cont_idx - 1)
            assert confidence >= 0.0 and confidence <= 1.0
            bucket_idx = int(confidence * self.n_buckets)
            if bucket_idx == self.n_buckets:
                bucket_idx -= 1

            if (cont_tok_pred == cont_tok_targ).all():
                self.bucket_correct[bucket_idx] += 1  # pyright: ignore [reportGeneralTypeIssues]

<<<<<<< HEAD
            self.bucket_totals[bucket_idx] += 1  # pyright: ignore [reportGeneralTypeIssues]
=======
            self.bucket_totals[bucket_idx] += 1  # pyright: ignore [reportGeneralTypeIssues]


class InContextLearningCodeEvalAccuracy(InContextLearningMetric):
    r"""Computes accuracy for In-context learning (ICL) code evaluation tasks.

    ICL code eval tasks consist of some number of example code eval tasks (referred to as the 'context'), followed by a test task where the model must
    complete the code, where we term the code completion a 'continuation'.

    In each case, the model constructs a given number of continuations (termed pass@K for K continuations), and each continuation is run against a set of test cases. The model is considered
    correct if at least one of the proposed continuations passes all the test cases.

    Adds metric state variables:
        correct (float): The number of instances where the predictions passed all the test cases.
        total (float): The number of total instances that were predicted.

    Args:
        dist_sync_on_step (bool, optional): Synchronize metric state across processes at
            each forward() before returning the value at the step. Default: ``False``.
    """

    # Make torchmetrics call update only once
    full_state_update = False

    def __init__(self, dist_sync_on_step: bool = False):
        # state from multiple processes
        super().__init__(dist_sync_on_step=dist_sync_on_step)
        self.add_state('correct', default=torch.tensor(0.), dist_reduce_fx='sum')
        self.add_state('total', default=torch.tensor(0.), dist_reduce_fx='sum')
        self.remote = 'CODE_EVAL_DEVICE' in os.environ and os.environ['CODE_EVAL_DEVICE'] != 'LOCAL'

    def get_client(self) -> EvalClient:
        """Returns a client for the appropriate remote platform."""
        client = None
        if not self.remote:
            warnings.warn(
                'Running code eval locally may be insecure. Please set environment variable CODE_EVAL_DEVICE '
                'to LAMBDA to run on remote. To use Lambdas, spin up your instance that checks code, set the ARN as '
                'CODE_EVAL_ARN and the region as CODE_EVAL_REGION.')
            log.debug('Running code eval locally.')
            client = LocalEvalClient()
        elif os.environ['CODE_EVAL_DEVICE'] == 'LAMBDA':
            client = LambdaEvalClient()

        else:
            raise Exception(
                'Remote platforms apart from Lambdas are not yet supported. Please set environment variable '
                'CODE_EVAL_DEVICE to LOCAL or LAMBDA.')
        return client

    def update(self, batch: Dict[str, Any], outputs: List[str], labels: List[str]):
        """Updates the pass@k accuracy of code generation.

        Given a batch of prompts, test cases, and code generations, evaluates the code generations
        against the test cases and augments the pass@k accuracy of the batch to the values so far.

        Args:
            batch (Dict[str, Any]): A batch of data produced by the InContextLearningCodeEvalDataset, with
            the prompt, test cases, and entry points. This will be a dictionary that must have the following
            arguments:
            {
                'prompts': List[str],
                'test_inputs': List[List[str]],
                'test_outputs': List[List[str]],
                'entry_points': List[str],
                'generation_kwargs': Dict[str, Any]
            }
            outputs (List[str]): A list of code generations in the format of HF generate with beam search,
            which is the a list of strings in groups of beam_size e.g. for beam size 2 and batch size 2, the list
            will be of the format [prompt 1 gen 1, prompt 1 gen 2, prompt 2 gen 1, prompt 2 gen 2]
            labels (List[str]): A list of the correct code generations, for compatibility with existing HF generate
            functionalities. This is not used.
        """
        del labels  # never used
        client = self.get_client()

        num_beams = batch['generation_kwargs']['num_beams']
        processed_outputs = [outputs[i * num_beams:(i + 1) * num_beams] for i in range(len(batch['prompts']))]
        for sample_outputs, sample_prompt, test_inputs, test_outputs, entry_point in zip(
                processed_outputs, batch['prompts'], batch['test_inputs'], batch['test_outputs'],
                batch['entry_points']):
            self.total += torch.tensor(1.0)
            for code_gen in sample_outputs:
                code_gen = re.split(r'\n[A-Za-z0-9#`]', code_gen)[0]  # remove everything after function ends
                final_code = sample_prompt + code_gen  # combine prompt with the code generation
                passes_all = True
                for test_input, test_output in zip(test_inputs, test_outputs):
                    payload = {
                        'code': final_code,
                        'input': test_input,
                        'output': test_output,
                        'entry_point': entry_point
                    }
                    if not client.invoke(payload):
                        passes_all = False
                        break

                if passes_all:
                    self.correct += torch.tensor(1.0)
                    break
        client.close()  # pyright: ignore [reportOptionalMemberAccess]

    def compute(self):
        assert isinstance(self.correct, Tensor)
        assert isinstance(self.total, Tensor)
        return self.correct / self.total
>>>>>>> 1011f90f
<|MERGE_RESOLUTION|>--- conflicted
+++ resolved
@@ -8,11 +8,7 @@
 import re
 import string
 import warnings
-<<<<<<< HEAD
 from typing import Any, Dict, List, Mapping, Optional, Union
-=======
-from typing import Any, Dict, List, Mapping, Union
->>>>>>> 1011f90f
 
 import torch
 from torch import Tensor
@@ -24,12 +20,10 @@
 log = logging.getLogger(__name__)
 
 __all__ = [
-<<<<<<< HEAD
     'Perplexity', 'InContextLearningLMAccuracy', 'InContextLearningMultipleChoiceAccuracy',
     'InContextLearningQAAccuracy', 'BinaryF1Score', 'HFCrossEntropy', 'LanguageCrossEntropy', 'MaskedAccuracy',
     'LanguagePerplexity', 'InContextLearningLMExpectedCalibrationError', 'InContextLearningMCExpectedCalibrationError',
     'InContextLearningCodeTracingFullPassRate', 'InContextLearningCodeTracingAveragePassRate'
-=======
     'InContextLearningLMAccuracy',
     'InContextLearningMultipleChoiceAccuracy',
     'InContextLearningQAAccuracy',
@@ -40,7 +34,6 @@
     'LanguagePerplexity',
     'InContextLearningLMExpectedCalibrationError',
     'InContextLearningMCExpectedCalibrationError',
->>>>>>> 1011f90f
 ]
 
 
@@ -550,9 +543,6 @@
             if (cont_tok_pred == cont_tok_targ).all():
                 self.bucket_correct[bucket_idx] += 1  # pyright: ignore [reportGeneralTypeIssues]
 
-<<<<<<< HEAD
-            self.bucket_totals[bucket_idx] += 1  # pyright: ignore [reportGeneralTypeIssues]
-=======
             self.bucket_totals[bucket_idx] += 1  # pyright: ignore [reportGeneralTypeIssues]
 
 
@@ -658,5 +648,4 @@
     def compute(self):
         assert isinstance(self.correct, Tensor)
         assert isinstance(self.total, Tensor)
-        return self.correct / self.total
->>>>>>> 1011f90f
+        return self.correct / self.total