# Copyright 2022 MosaicML Composer authors
# SPDX-License-Identifier: Apache-2.0

"""A wrapper class that converts 🤗 Transformers models to composer models"""

from __future__ import annotations

import inspect
import json
import logging
import os
import random
import string
import tempfile
import textwrap
from pathlib import Path
from typing import TYPE_CHECKING, Any, Dict, List, Mapping, Optional, Tuple, Type, Union

import torch
from torchmetrics import Metric

<<<<<<< HEAD
from composer.metrics import InContextLearningMetric
=======
from composer.metrics import InContextLearningMetric, InContextLearningQAAccuracy
>>>>>>> 29edfff7
from composer.models.base import ComposerModel
from composer.utils import MissingConditionalImportError, dist, get_file, import_object, is_model_fsdp, safe_torch_load

if TYPE_CHECKING:
    import transformers
    from transformers import PretrainedConfig
    from transformers.models.auto.auto_factory import _BaseAutoModelClass

log = logging.getLogger(__name__)

__all__ = ['HuggingFaceModel']


class HuggingFaceModel(ComposerModel):
    """
    A wrapper class that converts 🤗 Transformers models to composer models.

    Args:
        model (transformers.PreTrainedModel): A 🤗 Transformers model.
        tokenizer (transformers.PreTrainedTokenizer, optional): The tokenizer used to prepare the dataset. Default ``None``.

            .. note:: If the tokenizer is provided, its config will be saved in the composer checkpoint, and it can be reloaded
                using :meth:`HuggingFaceModel.hf_from_composer_checkpoint`. If the tokenizer is not provided here, it will not be saved in the composer checkpoint.
        use_logits (bool, optional): If True, the model's output logits will be used to calculate validation metrics. Else, metrics will be inferred from the HuggingFaceModel directly. Default: ``False``
        metrics (list[Metric], optional): list of torchmetrics to apply to the output of `eval_forward` during training. If ``eval_metrics`` is ``None``, these will also be used as ``eval_metrics``.  Default: ``None``.
        eval_metrics (list[Metric], optional): list of torchmetrics to compute on the eval_dataloader, or be accessible to :class:`Evaluator`s. Default: ``None``.
        shift_labels (bool, optional): If True, the batch's labels will be shifted before being used to calculate metrics. This should be set to true for CausalLM models and false otherwise. If not specified, `shift_labels` will be set automatically based on the model class name. Default: ``None``.
        allow_embedding_resizing (bool, optional): If True, the model's embeddings will be automatically resized when they are smaller than the tokenizer vocab size. Default: ``False``.

        .. note:: To ensure correct behavior, set `shift_labels` manually if using a custom model (i.e., if `model` is not
        an instance of a registered 🤗 Transformers class).
    .. warning:: This wrapper is designed to work with 🤗 datasets that define a `labels` column.

    Example:

    .. testcode::

        import transformers
        from composer.models import HuggingFaceModel

        hf_model = transformers.AutoModelForSequenceClassification.from_pretrained('bert-base-uncased', num_labels=2)
        hf_tokenizer = transformers.AutoTokenizer.from_pretrained('bert-base-uncased')
        model = HuggingFaceModel(hf_model, hf_tokenizer)
    """

    def __init__(self,
                 model: transformers.PreTrainedModel,
                 tokenizer: Optional[Union[transformers.PreTrainedTokenizer,
                                           transformers.PreTrainedTokenizerFast]] = None,
                 use_logits: Optional[bool] = False,
                 metrics: Optional[List[Metric]] = None,
                 eval_metrics: Optional[List[Metric]] = None,
                 shift_labels: Optional[bool] = None,
                 allow_embedding_resizing: bool = False) -> None:
        try:
            import transformers
            del transformers  # unused
        except ImportError as e:
            raise MissingConditionalImportError(extra_deps_group='nlp',
                                                conda_package='transformers',
                                                conda_channel='conda-forge') from e

        super().__init__()
        self.model = model
        self.config = model.config
        self.model_forward_args = inspect.getfullargspec(self.model.forward).args
        self.tokenizer = tokenizer

        if self.tokenizer is None:
            log.warning(
                'The tokenizer was not provided. This means the tokenizer config will not be saved in the checkpoint.')

        if tokenizer is not None and self.config.vocab_size < len(tokenizer):
            if allow_embedding_resizing:
                # when the embedding size is smaller than the tokenizer vocab size,
                # the embeddings should get resized to match the tokenizer vocab size
                log.warning(f'The number of tokens in the tokenizer is greater than the number of tokens in the model.'
                            f' This would cause an error during training.'
                            f' Resizing the model embeddings to {len(tokenizer)} from {self.config.vocab_size}.')
                self.model.resize_token_embeddings(len(tokenizer))
            else:
                raise ValueError(
                    f'The number of tokens in the tokenizer is greater than the number of tokens in the model.'
                    f' This would cause an error during training.'
                    f' You can resize the model embeddings to {len(tokenizer)} from {self.config.vocab_size}'
                    f' by calling `model.resize_token_embeddings(len(tokenizer))` before calling the `HuggingFaceModel`'
                    f' constructor, or pass `allow_embedding_resizing=True` to have it done automatically.')
        elif tokenizer is not None and self.config.vocab_size > len(tokenizer):
            # when the embedding size is greater than the tokenizer vocab size,
            # the embeddings do not _need_ to be resized to match the tokenizer vocab size,
            # and should be done by the user if desired
            log.info(
                f'The number of tokens in the tokenizer is less than the number of tokens in the model.'
                f' You may want to resize the model embeddings to {len(tokenizer)} from {self.config.vocab_size}'
                f' by calling `model.resize_token_embeddings(len(tokenizer))` before calling the `HuggingFaceModel`'
                f' constructor. The vocab size is sometimes intentionally set to a multiple of 32 or 64 to improve'
                f' performance.')

        self.use_logits = use_logits

        self.train_metrics: Optional[Dict] = None
        self.val_metrics: Optional[Dict] = None

        if eval_metrics is not None:
            self.val_metrics = {metric.__class__.__name__: metric for metric in eval_metrics}
        if metrics is not None:
            self.train_metrics = {metric.__class__.__name__: metric for metric in metrics}
            # if eval_metrics is None, use the same metrics as train_metrics
            if eval_metrics is None:
                self.val_metrics = {metric.__class__.__name__: metric for metric in metrics}

        self.labels: Optional[torch.Tensor] = None  # set in eval_forward() if exists

        is_causal_lm = _is_registered_causal_lm(model)
        self.shift_labels = is_causal_lm if shift_labels is None else shift_labels
        if is_causal_lm and not self.shift_labels:
            log.warning('The shift_labels argument was set to False but the model is an instance of a'
                        ' HuggingFace Causal LM. This may lead to incorrect behavior.')
            # Note: No warning if shift_labels and not is_causal_lm, since the model may simply be a custom class.

        self.dummy_forward_called = False

    @staticmethod
    def load_huggingface_tokenizer_from_saved_state(
            hf_state: Dict[str, Any],
            trust_remote_code: bool = False,
            tokenizer_save_dir: Optional[str] = None) -> Optional[transformers.PreTrainedTokenizer]:
        """A helper function that loads a HuggingFace tokenizer from a loaded in hf state.

        Args:
            hf_state (Dict[str, Any]): HF state loaded from a Composer checkpoint.
            trust_remote_code (bool, optional): Whether to trust the remote code when loading the tokenizer. Defaults to False.
            tokenizer_save_dir (Optional[str], optional): If specified, where to save the tokenizer files to locally. If not specified,
                a folder with a unique suffix will be saved in the current working directory. Defaults to None.

        Returns:
            Optional[transformers.PreTrainedTokenizer]: The loaded HuggingFace tokenizer
        """
        try:
            import transformers
        except ImportError as e:
            raise MissingConditionalImportError(extra_deps_group='nlp',
                                                conda_package='transformers',
                                                conda_channel='conda-forge') from e
        hf_tokenizer = None
        hf_tokenizer_state = hf_state['tokenizer']
        if hf_tokenizer_state != {}:
            if tokenizer_save_dir is None:
                unique_suffix = ''.join(random.choices(string.ascii_letters + string.digits, k=6))
                tokenizer_save_dir = os.path.join(os.getcwd(), f'tokenizer-save-dir-{unique_suffix}')
            os.makedirs(tokenizer_save_dir, exist_ok=True)

            for filename, saved_content in hf_tokenizer_state.items():
                # This cannot be a temporary directory because huggingface relies on the slow tokenizer file
                # being persistent on disk

                # For backwards compatibility, check if the filename already has the file extension
                if filename.endswith(saved_content['file_extension']):
                    tokenizer_file_name = filename
                else:
                    tokenizer_file_name = filename + saved_content['file_extension']

                tokenizer_file_path = Path(tokenizer_save_dir) / tokenizer_file_name
                if saved_content['file_extension'] == '.json':
                    with open(tokenizer_file_path, 'w') as _f:
                        json.dump(saved_content['content'], _f)
                elif saved_content['file_extension'] == '.txt':
                    with open(tokenizer_file_path, 'w') as _f:
                        for line in saved_content['content']:
                            _f.write(line)
                            _f.write('\n')
                elif saved_content['file_extension'] == '.py':
                    with open(tokenizer_file_path, 'w') as _f:
                        _f.write(saved_content['content'])
                elif saved_content['file_extension'] == '.model':
                    try:
                        import sentencepiece as spm
                    except ImportError as e:
                        raise MissingConditionalImportError(extra_deps_group='sentencepiece',
                                                            conda_package='sentencepiece') from e
                    s = spm.SentencePieceProcessor()
                    s.load_from_serialized_proto(saved_content['content'])
                    with open(tokenizer_file_path, 'wb') as _f:
                        _f.write(s.serialized_model_proto())

            hf_tokenizer = transformers.AutoTokenizer.from_pretrained(tokenizer_save_dir,
                                                                      trust_remote_code=trust_remote_code)

            # we need to set the name_or_path back because otherwise it is the tmp dir we are loading from here
            # For backwards compatibility we try both the old and new key
            tokenizer_config_key = 'tokenizer_config.json' if 'tokenizer_config.json' in hf_tokenizer_state else 'tokenizer_config'
            hf_tokenizer.name_or_path = hf_tokenizer_state[tokenizer_config_key]['content'].get('name_or_path', '')
            hf_tokenizer.init_kwargs['name_or_path'] = hf_tokenizer.name_or_path

            # for an unknown reason this key is missing when loading the saved tokenizer, but present with a value of None
            # for the original tokenizer, so we default it to None
            hf_tokenizer.init_kwargs['tokenizer_file'] = hf_tokenizer.init_kwargs.get('tokenizer_file', None)
        return hf_tokenizer

    @staticmethod
    def load_huggingface_model_from_saved_state(
            hf_state: Dict[str, Any], loaded_state_dict: Dict[str, Dict[str, Dict[str, Dict[str, Any]]]],
            model_instantiation_class: type | str | None,
            model_config_kwargs: Dict[str, Any] | None) -> transformers.PreTrainedModel:
        """A helper function that loads a HuggingFace model class from a loaded in hf state.

        Args:
            hf_state (Dict[str, Any]): HF state loaded from a Composer checkpoint.
            model_instantiation_class (Union[Type[:class:`transformers.PreTrainedModel`], Type[:class:`transformers.AutoModel`], str]), optional):
                Class to use to create the HuggingFace model. Defaults to the model class used in the original checkpoint. If this argument is
                a HuggingFace auto class (e.g. :class:`transformers.AutoModel` or :class:`transformers.AutoModelForSequenceClassification`), the ``from_config`` method will be used,
                while if it is of type :class:`transformers.PreTrainedModel`, the constructor will be called. This argument can also be a string,
                which will attempt to be imported as the class to use.
            model_config_kwargs: Dict[str, Any]: Extra arguments to pass in for the model config creation (e.g. ``num_labels`` for creating a sequence classification model)
        Returns:
            transformers.PreTrainedModel: The loaded HuggingFace model
        """
        try:
            import transformers
        except ImportError as e:
            raise MissingConditionalImportError(extra_deps_group='nlp',
                                                conda_package='transformers',
                                                conda_channel='conda-forge') from e
        loaded_config = get_hf_config_from_composer_state_dict(loaded_state_dict, config_overrides=model_config_kwargs)

        hf_model_state = hf_state['model']
        if model_instantiation_class is not None:
            # If the instantiation class is explicitly provided, use it
            # If a string is provided, attempt to import the class it refers to
            if isinstance(model_instantiation_class, str):
                try:
                    model_instantiation_class = import_object(':'.join(model_instantiation_class.rsplit('.',
                                                                                                        maxsplit=1)))
                except (ModuleNotFoundError, AttributeError):
                    raise ValueError(
                        textwrap.dedent(
                            f'The provided model_instantiation_class string {model_instantiation_class} could not be imported. '
                            f'Please make sure {model_instantiation_class} is discoverable on the python path, or pass the class '
                            'in directly.'))

            assert model_instantiation_class is not None  # pyright
            # The AutoModel* classes have `from_config`, while the PreTrainedModel classes do not
            # pyright can't tell this isn't a string at this point
            if issubclass(
                    model_instantiation_class,  # type: ignore
                    transformers.models.auto.auto_factory._BaseAutoModelClass):
                hf_model = model_instantiation_class.from_config(loaded_config)  # type: ignore
            else:
                hf_model = model_instantiation_class(loaded_config)  # type: ignore
        else:
            # If the instantiation class is not explicitly provided, attempt to import the saved class and use it
            try:
                saved_class = import_object(':'.join(hf_model_state['config']['class'].rsplit('.', maxsplit=1)))
            except (ModuleNotFoundError, AttributeError):
                raise ValueError(
                    textwrap.dedent(
                        f'The saved class {hf_model_state["config"]["class"]} could not be imported. '
                        'Please either pass in the class to use explicitly via the model_instantiation_class '
                        f'parameter, or make sure that {hf_model_state["config"]["class"]} is discoverable '
                        'on the python path.'))
            hf_model = saved_class(loaded_config)
        return hf_model

    @staticmethod
    def hf_from_composer_checkpoint(
        checkpoint_path: str,
        model_instantiation_class: Optional[Union[Type[transformers.PreTrainedModel], Type['_BaseAutoModelClass'],
                                                  str]] = None,
        model_config_kwargs: Optional[dict] = None,
        local_checkpoint_save_location: Optional[Union[Path, str]] = None,
        trust_remote_code: bool = False,
    ) -> Tuple[transformers.PreTrainedModel, Optional[transformers.PreTrainedTokenizer]]:
        """Loads a HuggingFace model (and tokenizer if present) from a composer checkpoint.

        .. note:: This function does not load the weights from the checkpoint. It just loads the correctly configured
            model and tokenizer classes.

        .. testsetup::

            import torch

            dataset = RandomTextClassificationDataset(size=16, use_keys=True)
            train_dataloader = torch.utils.data.DataLoader(dataset, batch_size=8)
            eval_dataloader = torch.utils.data.DataLoader(dataset, batch_size=8)

            import transformers
            from composer.models import HuggingFaceModel
            from composer.trainer import Trainer

            hf_model = transformers.AutoModelForSequenceClassification.from_pretrained('prajjwal1/bert-tiny', num_labels=2)
            hf_tokenizer = transformers.AutoTokenizer.from_pretrained('prajjwal1/bert-tiny')
            composer_model = HuggingFaceModel(hf_model, tokenizer=hf_tokenizer, metrics=[], use_logits=True)
            trainer = Trainer(model=composer_model,
                              train_dataloader=train_dataloader,
                              save_filename='composer-hf-checkpoint.pt',
                              max_duration='1ep',
                              save_folder='./')
            trainer.fit()
            trainer.close()

        Example:

        .. testcode::

            hf_model, hf_tokenizer = HuggingFaceModel.hf_from_composer_checkpoint('composer-hf-checkpoint.pt')
            # At this point, hf_model is randomly initialized
            composer_model = HuggingFaceModel(hf_model, hf_tokenizer)
            trainer = Trainer(model=composer_model,
                              train_dataloader=train_dataloader,
                              save_filename='composer-hf-checkpoint-2.pt',
                              max_duration='1ep',
                              save_folder='./',
                              load_path='composer-hf-checkpoint.pt')
            # At this point, the weights have been loaded from the composer checkpoint into hf_model

        Args:
            checkpoint_path (str): Path to the composer checkpoint, can be a local path, or a remote path beginning with ``s3://``, or another backend
                supported by :meth:`composer.utils.maybe_create_object_store_from_uri`.
            model_instantiation_class (Union[Type[:class:`transformers.PreTrainedModel`], Type[:class:`transformers.AutoModel`], str]), optional):
                Class to use to create the HuggingFace model. Defaults to the model class used in the original checkpoint. If this argument is
                a HuggingFace auto class (e.g. :class:`transformers.AutoModel` or :class:`transformers.AutoModelForSequenceClassification`), the ``from_config`` method will be used,
                while if it is of type :class:`transformers.PreTrainedModel`, the constructor will be called. This argument can also be a string,
                which will attempt to be imported as the class to use.
            model_config_kwargs: Dict[str, Any]: Extra arguments to pass in for the model config creation (e.g. ``num_labels`` for creating a sequence classification model)
            local_checkpoint_save_location (Optional[Union[Path, str]], optional): If specified, where to save the checkpoint file to locally.
                                                                                   If the input ``checkpoint_path`` is already a local path, this will be a symlink.
                                                                                   Defaults to None, which will use a temporary file.
            trust_remote_code (bool, optional): Whether to trust the remote code when loading the tokenizer. Defaults to False.

        Raises:
            ValueError: If the ``model_instantiation_class``, or the model class saved in the checkpoint, is not able to be imported

        Returns:
            Tuple[transformers.PreTrainedModel, Optional[transformers.PreTrainedTokenizer]]: The loaded HuggingFace model and (if present) tokenizer
        """

        # default local path to a tempfile if path is not provided
        if local_checkpoint_save_location is None:
            tmp_dir = tempfile.TemporaryDirectory()
            local_checkpoint_save_location = Path(tmp_dir.name) / 'local-composer-checkpoint.pt'

        if model_config_kwargs is None:
            model_config_kwargs = {}

        # download the checkpoint file
        get_file(checkpoint_path, str(local_checkpoint_save_location))

        # load the state dict in
        loaded_state_dict = safe_torch_load(local_checkpoint_save_location)

        hf_state = loaded_state_dict['state']['integrations']['huggingface']
        hf_tokenizer = HuggingFaceModel.load_huggingface_tokenizer_from_saved_state(hf_state, trust_remote_code)
        hf_model = HuggingFaceModel.load_huggingface_model_from_saved_state(hf_state, loaded_state_dict,
                                                                            model_instantiation_class,
                                                                            model_config_kwargs)

        return hf_model, hf_tokenizer

    def forward(self, batch):
        if isinstance(batch, Mapping):
            # Further input validation is left to the huggingface forward call
            batch = {k: v for k, v in batch.items() if k in self.model_forward_args}
            output = self.model(**batch)  # type: ignore (thirdparty)
        else:
            raise ValueError(
                'Unexpected batch type. Expected a dictionary with keys corresponding to the inputs to the forward function of the Huggingface model'
            )
        return output

    def loss(self, outputs, batch):
        if self.config.use_return_dict:
            return outputs['loss']
        else:
            # loss is at index 0 in the output tuple
            return outputs[0]

    def eval_forward(self, batch, outputs: Optional[Any] = None):
        # If the batch mode is generate, we will generate a requested number of tokens using the underlying
        # model's generate function. Extra generation kwargs can be passed in via the batch. Strings will
        # be returned from eval_forward
        if batch.get('mode', None) == 'generate':
            if self.tokenizer is None:
                raise ValueError(
                    'Generation eval cannot be used without providing a tokenizer to the model constructor.')

            self.labels = batch.pop('labels')
            generation = self.generate(batch['input_ids'],
                                       attention_mask=batch['attention_mask'],
                                       max_new_tokens=batch['generation_length'],
                                       synced_gpus=dist.get_world_size() > 1,
                                       **batch.get('generation_kwargs', {}))

            # don't remove prefix space to sentencepiece models
            if len(self.tokenizer(' a', add_special_tokens=False)['input_ids']) == 1:
                return self.tokenizer.batch_decode(generation[:, batch['input_ids'].shape[1]:],
                                                   skip_special_tokens=True)
            else:
                return [
                    ' ' + generation
                    for generation in self.tokenizer.batch_decode(generation[:, batch['input_ids'].shape[1]:],
                                                                  skip_special_tokens=True)
                ]

        if self.use_logits or batch.get('mode', None) == 'icl_task':
            # pop labels first to avoid computing loss
            self.labels = batch.pop('labels')

            # HF encoder decoder models like T5 expect either decoder_input_ids or labels,
            # so we add decoder_input_ids to the batch if it is missing
            if self.model.config.is_encoder_decoder and 'decoder_input_ids' not in batch:
                if hasattr(self.model, 'prepare_decoder_input_ids_from_labels'):
                    batch['decoder_input_ids'] = self.model.prepare_decoder_input_ids_from_labels(labels=self.labels)
                else:
                    raise RuntimeError(
                        'Encoder decoder models require that either decoder_input_ids is present in the batch'
                        ' or that the model has a prepare_decoder_input_ids_from_labels method.')

            if self.shift_labels or batch.get('mode', None) == 'icl_task':
                assert self.labels is not None
                # HF CausalLM models internally shift labels before computing loss, so we do the same here
                self.labels[:, :-1] = self.labels[:, 1:].clone()
                self.labels[:, -1] = -100

            output = outputs if outputs else self.forward(batch)

            if self.config.use_return_dict:
                output = output['logits']
            else:
                # if loss was computed (cached outputs from forward), loss is at index 0 and logits are at index 1
                # if loss was not computed (no cached outputs during eval), loss is not present and logits are at index 0
                output = output[1] if len(output[0].shape) == 0 else output[0]

            # if we are in the single class case, then remove the classes dimension
            if output.ndim == 2 and output.shape[1] == 1:
                output = output.squeeze(dim=1)
        else:
            output = outputs if outputs else self.forward(batch)

        return output

    def get_metrics(self, is_train: bool = False) -> Dict[str, Metric]:
        if is_train:
            metrics = self.train_metrics
        else:
            metrics = self.val_metrics

        return metrics if metrics else {}

    def update_metric(self, batch: Any, outputs: Any, metric: Metric) -> None:
<<<<<<< HEAD
        if isinstance(metric, InContextLearningMetric):
=======
        if isinstance(metric, InContextLearningQAAccuracy):
            assert self.labels is not None
            metric.update(batch=batch, outputs=outputs, labels=self.labels)  # pyright: ignore [reportGeneralTypeIssues]
        elif isinstance(metric, InContextLearningMetric):
>>>>>>> 29edfff7
            assert self.labels is not None
            metric.update(batch, outputs, self.labels)  # pyright: ignore [reportGeneralTypeIssues]
        else:
            metric.update(outputs, self.labels)  # pyright: ignore [reportGeneralTypeIssues]

    def get_metadata(self):
        model_output = {}
        tokenizer_output = {}
        with tempfile.TemporaryDirectory() as tmp_dir:
            tmp_dir = Path(tmp_dir)
            model_dir = tmp_dir / 'model'
            tokenizer_dir = tmp_dir / 'tokenizer'
            self.model.config.save_pretrained(model_dir)
            if self.tokenizer is not None:
                self.tokenizer.save_pretrained(tokenizer_dir)

            with open(model_dir / 'config.json') as _config_file:
                model_config = json.load(_config_file)

            model_output['config'] = {
                'file_extension': '.json',
                'content': model_config,
                'class': f'{self.model.__class__.__module__}.{self.model.__class__.__name__}'
            }

            if self.tokenizer is not None:
                for tokenizer_file_name in tokenizer_dir.iterdir():
                    tokenizer_file_path = tokenizer_dir / tokenizer_file_name
                    tokenizer_file_extension = tokenizer_file_path.suffix
                    if tokenizer_file_extension == '.txt':
                        with open(tokenizer_file_path) as _tokenizer_file:
                            tokenizer_file_content = _tokenizer_file.read().split('\n')
                    elif tokenizer_file_extension == '.json':
                        with open(tokenizer_file_path, 'rb') as _tokenizer_file:
                            tokenizer_file_content = json.load(_tokenizer_file)
                    elif tokenizer_file_extension == '.py':
                        with open(tokenizer_file_path) as _tokenizer_file:
                            tokenizer_file_content = _tokenizer_file.read()
                    elif tokenizer_file_extension == '.model':
                        try:
                            import sentencepiece as spm
                        except ImportError as e:
                            raise MissingConditionalImportError(extra_deps_group='sentencepiece',
                                                                conda_package='sentencepiece') from e
                        s = spm.SentencePieceProcessor(model_file=str(tokenizer_file_path))
                        tokenizer_file_content = s.serialized_model_proto()
                    else:
                        raise ValueError(
                            f'Unexpected file ending {tokenizer_file_name} in output of tokenizer.save_pretrained.')

                    tokenizer_output[tokenizer_file_path.name] = {
                        'file_extension': tokenizer_file_extension,
                        'content': tokenizer_file_content
                    }
        return {'model': model_output, 'tokenizer': tokenizer_output}

    def generate(self, input_ids: torch.Tensor, **kwargs):
        """Generate from the underlying HuggingFace model.

        Except for ``pad_token_id``, which is optionally read from ``self.tokenizer``, all args are passed along
        to :meth:`transformers.GenerationMixin.generate` function.

        Args:
            input_ids (torch.Tensor): Input ids to generate from.
            **kwargs: Additional arguments passed to :meth:`transformers.GenerationMixin.generate` function.
                See :class:`transformers.GenerationConfig` for all available arguments.
        """
        pad_token_id = kwargs.pop('pad_token_id', self.tokenizer.pad_token_id if self.tokenizer is not None else None)

        from composer.utils.misc import using_torch_2

        # We need to call forward once in order for FSDP + generate to work
        # This solution works because parameters in the root FSDP module are not freed after forward
        # See https://github.com/huggingface/accelerate/issues/570, https://github.com/huggingface/accelerate/issues/947,
        # and https://github.com/pytorch/pytorch/issues/82461, https://github.com/pytorch/pytorch/issues/100069 for more info
        # Note: This is a solution for Torch 1.13.x, and there is a different solution below for Torch 2.0
        if not using_torch_2() and not self.dummy_forward_called and is_model_fsdp(self.model):
            with torch.no_grad():
                maybe_decoder_input_ids = {}
                if self.model.config.is_encoder_decoder:
                    maybe_decoder_input_ids['decoder_input_ids'] = torch.tensor([[0]],
                                                                                dtype=torch.long,
                                                                                device=input_ids.device)
                self.model(input_ids=torch.tensor([[0]], dtype=torch.long, device=input_ids.device),
                           **maybe_decoder_input_ids)
            self.dummy_forward_called = True

        if is_model_fsdp(self.model) and using_torch_2():
            from torch.distributed.fsdp import FullyShardedDataParallel as FSDP

            # Note: We need to use the FSDP.summon_full_params context manager here because the generate function
            # does not seem to gather the weights for the LM head. This solution works because the tied weights of the LM head
            # are in the root FSDP module, and are summoned by the below context manager. See https://github.com/pytorch/pytorch/issues/100069
            # for more info.
            # Note: We use recurse=False here so that we only summon full params for the LM head, not the entire model.
            with FSDP.summon_full_params(self.model, writeback=False, recurse=False):
                return self.model.generate(input_ids=input_ids, pad_token_id=pad_token_id, **kwargs)
        else:
            return self.model.generate(input_ids=input_ids, pad_token_id=pad_token_id, **kwargs)


def _is_registered_causal_lm(model: transformers.PreTrainedModel) -> bool:
    """Return True if model class is either a registered 🤗 Causal LM or a subclass of one"""
    try:
        from transformers.models.auto.modeling_auto import MODEL_FOR_CAUSAL_LM_MAPPING
    except ImportError as e:
        raise MissingConditionalImportError(extra_deps_group='nlp',
                                            conda_package='transformers',
                                            conda_channel='conda-forge') from e

    # This try/except is needed until https://github.com/huggingface/transformers/issues/26778
    # is resolved in a release. This means that this attempt to automatically detect causal LMs
    # does not currently work in an environment with flash attention <2 installed.
    try:
        causal_lm_classes = list(MODEL_FOR_CAUSAL_LM_MAPPING.values())
    except RuntimeError as e:
        if 'Failed to import transformers.models' in str(e):
            MODEL_FOR_CAUSAL_LM_MAPPING = {}
            return False
        else:
            raise e
    return any(isinstance(model, causal_lm_class) for causal_lm_class in causal_lm_classes)


def get_hf_config_from_composer_state_dict(state_dict: Dict[str, Any],
                                           config_overrides: Optional[Dict[str, Any]] = None) -> 'PretrainedConfig':
    """Get a HuggingFace config from a composer state dict with overrides applied

    Args:
        state_dict (Dict[str, Any]): The state dict to get the config from
        config_overrides (Dict[str, Any], optional): Any overrides to apply to the config

    Returns:
        transformers.PretrainedConfig: The HuggingFace config
    """
    try:
        import transformers
    except ImportError as e:
        raise MissingConditionalImportError(extra_deps_group='nlp',
                                            conda_package='transformers',
                                            conda_channel='conda-forge') from e

    if config_overrides is None:
        config_overrides = {}

    hf_config_dict = state_dict['state']['integrations']['huggingface']['model']['config']['content']
    # Update the config with any extra args needed
    hf_config_dict.update(config_overrides)
    # JSON keys need to be converted back to ints, huggingface does not auto convert them along this code path
    if 'id2label' in hf_config_dict:
        hf_config_dict['id2label'] = {int(k): v for k, v in hf_config_dict['id2label'].items()}

    try:
        return transformers.AutoConfig.for_model(**hf_config_dict)
    except ValueError:
        try:
            return transformers.AutoConfig.from_pretrained(hf_config_dict['_name_or_path'], **hf_config_dict)
        except KeyError:
            raise Exception(
                f'Could not load config from state dict using either `for_model` or `from_pretrained`.'
                f'Please make sure that the model_type={hf_config_dict.get("model_type")} is valid, or that the'
                f'config has a valid `_name_or_path`.')


def write_huggingface_pretrained_from_composer_checkpoint(
        checkpoint_path: Union[Path, str],
        output_folder: Union[Path, str],
        local_checkpoint_save_location: Optional[Union[Path, str]] = None) -> None:
    """Write a ``config.json`` and ``pytorch_model.bin``, like :meth:`transformers.PreTrainedModel.from_pretrained` expects, from a composer checkpoint

    .. note:: This function will not work properly if you used surgery algorithms when you trained your model. In that case you will want to
        load the model weights using the Composer :class:`~composer.Trainer` with the ``load_path`` argument.

    .. testsetup::

        import torch

        dataset = RandomTextClassificationDataset(size=16, use_keys=True)
        train_dataloader = torch.utils.data.DataLoader(dataset, batch_size=8)
        eval_dataloader = torch.utils.data.DataLoader(dataset, batch_size=8)

        import transformers
        from composer.models import HuggingFaceModel
        from composer.trainer import Trainer

        hf_model = transformers.AutoModelForSequenceClassification.from_pretrained('prajjwal1/bert-tiny', num_labels=2)
        hf_tokenizer = transformers.AutoTokenizer.from_pretrained('prajjwal1/bert-tiny')
        composer_model = HuggingFaceModel(hf_model, tokenizer=hf_tokenizer, metrics=[], use_logits=True)
        trainer = Trainer(model=composer_model,
                            train_dataloader=train_dataloader,
                            save_filename='composer-hf-checkpoint.pt',
                            max_duration='1ep',
                            save_folder='./')
        trainer.fit()
        trainer.close()

    Example:

    .. testcode::

        from composer.models import write_huggingface_pretrained_from_composer_checkpoint

        write_huggingface_pretrained_from_composer_checkpoint('composer-hf-checkpoint.pt', './hf-save-pretrained-output')
        loaded_model = transformers.AutoModelForSequenceClassification.from_pretrained('./hf-save-pretrained-output')

    Args:
        checkpoint_path (Union[Path, str]): Path to the composer checkpoint, can be a local path, or a remote path beginning with ``s3://``, or another backend
            supported by :meth:`composer.utils.maybe_create_object_store_from_uri`.
        output_folder (Union[Path, str]): Path to the folder to write the output to. Must be a local path.
        local_checkpoint_save_location (Optional[Union[Path, str]], optional): If specified, where to save the checkpoint file to locally.
                                                                                If the input ``checkpoint_path`` is already a local path, this will be a symlink.
                                                                                Defaults to None, which will use a temporary file.
    """
    try:
        import transformers
        del transformers
    except ImportError as e:
        raise MissingConditionalImportError(extra_deps_group='nlp',
                                            conda_package='transformers',
                                            conda_channel='conda-forge') from e

    # default local path to a tempfile if path is not provided
    if local_checkpoint_save_location is None:
        tmp_dir = tempfile.TemporaryDirectory()
        local_checkpoint_save_location = Path(tmp_dir.name) / 'local-composer-checkpoint.pt'

    # download the checkpoint file
    get_file(str(checkpoint_path), str(local_checkpoint_save_location))

    composer_state_dict = safe_torch_load(local_checkpoint_save_location)

    # load tokenizer
    hf_state = composer_state_dict['state']['integrations']['huggingface']
    hf_tokenizer = HuggingFaceModel.load_huggingface_tokenizer_from_saved_state(hf_state)
    assert hf_tokenizer is not None
    hf_tokenizer.save_pretrained(output_folder)

    config = get_hf_config_from_composer_state_dict(composer_state_dict)
    config.save_pretrained(output_folder)

    weights_state_dict = composer_state_dict['state']['model']
    torch.nn.modules.utils.consume_prefix_in_state_dict_if_present(weights_state_dict, prefix='model.')
    torch.save(weights_state_dict, Path(output_folder) / 'pytorch_model.bin')<|MERGE_RESOLUTION|>--- conflicted
+++ resolved
@@ -19,11 +19,8 @@
 import torch
 from torchmetrics import Metric
 
-<<<<<<< HEAD
-from composer.metrics import InContextLearningMetric
-=======
+
 from composer.metrics import InContextLearningMetric, InContextLearningQAAccuracy
->>>>>>> 29edfff7
 from composer.models.base import ComposerModel
 from composer.utils import MissingConditionalImportError, dist, get_file, import_object, is_model_fsdp, safe_torch_load
 
@@ -473,14 +470,11 @@
         return metrics if metrics else {}
 
     def update_metric(self, batch: Any, outputs: Any, metric: Metric) -> None:
-<<<<<<< HEAD
-        if isinstance(metric, InContextLearningMetric):
-=======
+
         if isinstance(metric, InContextLearningQAAccuracy):
             assert self.labels is not None
             metric.update(batch=batch, outputs=outputs, labels=self.labels)  # pyright: ignore [reportGeneralTypeIssues]
         elif isinstance(metric, InContextLearningMetric):
->>>>>>> 29edfff7
             assert self.labels is not None
             metric.update(batch, outputs, self.labels)  # pyright: ignore [reportGeneralTypeIssues]
         else:
