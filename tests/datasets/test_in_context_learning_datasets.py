# Copyright 2022 MosaicML Composer authors
# SPDX-License-Identifier: Apache-2.0

import contextlib
import os
import random
import types
from pathlib import Path

import pytest
import torch
from torch.utils.data import DataLoader

from composer import Evaluator
from composer.core import DataSpec

# isort: off
from composer.datasets.in_context_learning_evaluation import (
    InContextLearningDataset,
    _get_continuation_span,
    _get_fewshot_sample_idxs,
    _make_padded_input,
    _tokenizer_needs_prefix_space,
    _trim_context,
    strip_data,
)
# isort: on
from composer.datasets.utils import MultiTokenEOSCriteria
from composer.loggers import InMemoryLogger
from composer.models import HuggingFaceModel
from composer.trainer import Trainer
from composer.utils import dist, reproducibility
from tests.common import device, world_size


def test_strip_data():
    data_to_strip = {'strip_data': '  boo!  \n', 'has_space': '  wa hoo!', 'end_space': 'yoohoo!  '}
    stripped_data = strip_data(data_to_strip)
    for k, v in stripped_data.items():
        assert k in data_to_strip
        assert not v[0].isspace()
        assert not v[-1].isspace()


@pytest.mark.skip(reason="Currently don't have a tokenizer that satisfies this test")
def test_tokenizer_needs_prefix_space_when_space_not_needed(tiny_gpt2_tokenizer):
    assert not _tokenizer_needs_prefix_space(tiny_gpt2_tokenizer)


def test_tokenizer_needs_prefix_space_when_space_needed():
    transformers = pytest.importorskip('transformers')
    tokenizer = transformers.AutoTokenizer.from_pretrained('facebook/opt-125m',
                                                           use_fast=False)  # type: ignore reportUnboundVariable
    assert _tokenizer_needs_prefix_space(tokenizer)


def test_trim_context():
    context = [0] * 99 + [1] * 2037
    continuation = [2] * 10
    max_seq_len = 2048
    trimmed_context = _trim_context(context, continuation, max_seq_len=max_seq_len)
    assert len(trimmed_context) == 2038
    assert trimmed_context[0] == 0
    assert trimmed_context[1] == 1


def test_trim_context_no_continuation():
    context = [0] * 2048
    max_seq_len = 2048
    trimmed_context = _trim_context(context, [], max_seq_len=max_seq_len)
    assert len(trimmed_context) == 2048
    context = [0] * 3000 + [1]
    max_seq_len = 2048
    trimmed_context = _trim_context(context, [], max_seq_len=max_seq_len)
    assert len(trimmed_context) == 2048
    assert trimmed_context[-1] == 1


def test_get_continuation_span():
    context = [0] * 200
    continuation = [1] * 3
    cont_span = _get_continuation_span(context, continuation)
    assert torch.all(torch.eq(cont_span, torch.tensor([200, 201, 202])))
    continuation = [1]
    cont_span = _get_continuation_span(context, continuation)
    assert torch.all(torch.eq(cont_span, torch.tensor([200])))


@pytest.mark.parametrize('padding_side', ['left', 'right', 'middle'])
def test_make_padding(tiny_gpt2_tokenizer, padding_side):
    context = tiny_gpt2_tokenizer(' cat' * 2000)['input_ids']
    padding_id = tiny_gpt2_tokenizer.eos_token_id

    error_context = contextlib.nullcontext() if padding_side in {'left', 'right'} else pytest.raises(ValueError)

    with error_context:
        input_ids = _make_padded_input(context, [], 2048, padding_id, padding_side=padding_side)

        if padding_side == 'left':
            assert input_ids[0] == tiny_gpt2_tokenizer.eos_token_id
            assert input_ids[48:].tolist() == context
        elif padding_side == 'right':
            assert input_ids[-1] == tiny_gpt2_tokenizer.eos_token_id
            assert input_ids[:-48].tolist() == context


def test_batch_padding_logic_no_padding(tiny_gpt2_tokenizer):
    continuation = tiny_gpt2_tokenizer(' dog' * 2000)['input_ids']
    context = tiny_gpt2_tokenizer(' cat' * 2000)['input_ids']
    max_seq_len = 2048
    trimmed_context = _trim_context(context, continuation, max_seq_len)
    continuation_spans = _get_continuation_span(trimmed_context, continuation)
    padded_input = _make_padded_input(trimmed_context,
                                      continuation,
                                      max_seq_len,
                                      tiny_gpt2_tokenizer.pad_token_id,
                                      padding_side='right')
    assert continuation_spans[0] == 48 and continuation_spans[-1] == 2047
    assert len(padded_input) == 2048
    assert tiny_gpt2_tokenizer.pad_token_id not in padded_input


def test_batch_padding_logic_with_padding(tiny_gpt2_tokenizer):
    continuation = tiny_gpt2_tokenizer(' dog' * 200)['input_ids']
    context = tiny_gpt2_tokenizer(' cat' * 200)['input_ids']
    max_seq_len = 2048
    trimmed_context = _trim_context(context, continuation, max_seq_len)
    continuation_spans = _get_continuation_span(trimmed_context, continuation)
    padded_input = _make_padded_input(trimmed_context,
                                      continuation,
                                      max_seq_len,
                                      tiny_gpt2_tokenizer.pad_token_id,
                                      padding_side='right')
    assert continuation_spans[0] == 200 and continuation_spans[-1] == 399
    assert len(padded_input) == 2048
    assert padded_input[-1] == tiny_gpt2_tokenizer.pad_token_id


def test_fewshot_sample_idxs():
    rng = random.Random(1234)

    fewshot_idxs = _get_fewshot_sample_idxs(dataset_size=5, num_fewshot=4, example_idx=4, rng=rng)
    assert fewshot_idxs == {0, 1, 2, 3}

    fewshot_idxs = _get_fewshot_sample_idxs(dataset_size=5, num_fewshot=5, example_idx=4, rng=rng)
    assert fewshot_idxs == {0, 1, 2, 3}

    fewshot_idxs = _get_fewshot_sample_idxs(dataset_size=5, num_fewshot=500, example_idx=4, rng=rng)
    assert fewshot_idxs == {0, 1, 2, 3}

    fewshot_idxs = _get_fewshot_sample_idxs(dataset_size=10, num_fewshot=7, example_idx=4, rng=rng)
    assert len(fewshot_idxs) == 7 and 4 not in fewshot_idxs


def test_fewshot_sample_idxs_randomness():
    dataset_size = 10000
    num_fewshot = 5

    rng_1_seed_1234 = random.Random(1234)
    rng_2_seed_1234 = random.Random(1234)
    rng_3_seed_11 = random.Random(11)

    rng_1_sample_1 = _get_fewshot_sample_idxs(dataset_size, num_fewshot, 1, rng_1_seed_1234)
    rng_2_sample_1 = _get_fewshot_sample_idxs(dataset_size, num_fewshot, 1, rng_2_seed_1234)
    rng_3_sample_1 = _get_fewshot_sample_idxs(dataset_size, num_fewshot, 1, rng_3_seed_11)

    assert rng_1_sample_1 == rng_2_sample_1
    assert rng_1_sample_1 != rng_3_sample_1

    rng_1_sample_2 = _get_fewshot_sample_idxs(dataset_size, num_fewshot, 2, rng_1_seed_1234)
    rng_2_sample_2 = _get_fewshot_sample_idxs(dataset_size, num_fewshot, 2, rng_2_seed_1234)
    rng_3_sample_2 = _get_fewshot_sample_idxs(dataset_size, num_fewshot, 2, rng_3_seed_11)

    assert rng_1_sample_2 == rng_2_sample_2
    assert rng_1_sample_2 != rng_3_sample_2


@pytest.mark.filterwarnings(
    r'ignore:The repository for mosaicml/test_dataset contains custom code which must*:FutureWarning')
def test_update_generation_kwargs(tiny_gpt2_tokenizer, tmp_path):
    tokenizer = tiny_gpt2_tokenizer
    seqlen = 2048
    num_fewshot = 0
    prompt_string = ''
    hf_loading_vars = {
        'split': 'test',
        'name': 'invoker',
    }
    hf_parsing_map = {'context': ['quas', 'wex', 'exort'], 'answer': ['spell']}
    gen_kwargs = {'test_arg1': 1, 'test_arg2': 2}

    dl = InContextLearningDataset(dataset_uri='hf://mosaicml/test_dataset',
                                  tokenizer=tokenizer,
                                  max_seq_len=seqlen,
                                  pad_tok_id=tokenizer.eos_token_id,
                                  num_fewshot=num_fewshot,
                                  fewshot_random_seed=1,
                                  prompt_string=prompt_string,
                                  example_delimiter='\n',
                                  prelimiter='Orbs: ',
                                  continuation_delimiter='\nSpell:',
                                  destination_path=str(tmp_path / 'test_dataset_lm_juggernaut.jsonl'),
                                  hf_loading_vars=hf_loading_vars,
                                  hf_parsing_map=hf_parsing_map,
                                  generation_kwargs=gen_kwargs)
    assert dl.base_batch['generation_kwargs'] == {'test_arg1': 1, 'test_arg2': 2}


def test_stop_sequences_criteria(tiny_gpt2_tokenizer):
    pytest.importorskip('transformers')
    eos_criteria = MultiTokenEOSCriteria('\n\n', tiny_gpt2_tokenizer, 2)
    seq1 = tiny_gpt2_tokenizer('Dogs are furry')['input_ids']
    seq2 = tiny_gpt2_tokenizer('Dogs are furry\n\n')['input_ids']
    seq1 = [tiny_gpt2_tokenizer.pad_token_id] * (len(seq2) - len(seq1)) + seq1
    input_ids = torch.LongTensor([seq1, seq2])
    assert not eos_criteria(input_ids, None)  # pyright: ignore[reportGeneralTypeIssues]

    eos_criteria = MultiTokenEOSCriteria('\n\n', tiny_gpt2_tokenizer, 2)
    seq1 = tiny_gpt2_tokenizer('Dogs are furry\n\n')['input_ids']
    seq2 = tiny_gpt2_tokenizer('Dogs are furry\n\n')['input_ids']
    input_ids = torch.LongTensor([seq1, seq2])
    assert eos_criteria(input_ids, None)  # pyright: ignore[reportGeneralTypeIssues]


def test_stop_sequences_criteria_sentencepiece(tiny_llama_tokenizer):
    pytest.importorskip('datasets')

    tokenizer = tiny_llama_tokenizer
    eos_criteria = MultiTokenEOSCriteria('\n\n', tokenizer, 2)
    seq1 = tokenizer('\n\nDogs')['input_ids']  # check to make sure starting with the stop sequence doesnt break it
    seq2 = tokenizer('Dogs are furry\n\n')['input_ids']
    seq1 = [tokenizer.eos_token_id] * (len(seq2) - len(seq1)) + seq1
    input_ids = torch.LongTensor([seq1, seq2])
    assert not eos_criteria(input_ids, None)  # pyright: ignore[reportGeneralTypeIssues]

    eos_criteria = MultiTokenEOSCriteria('\n\n', tokenizer, 2)
    seq1 = tokenizer('Dogs are furry\n\n')['input_ids']
    seq2 = tokenizer('Dogs are furry\n\n')['input_ids']
    input_ids = torch.LongTensor([seq1, seq2])
    assert eos_criteria(input_ids, None)  # pyright: ignore[reportGeneralTypeIssues]


@pytest.mark.filterwarnings(
    r'ignore:The repository for mosaicml/test_dataset contains custom code which must*:FutureWarning')
def test_update_generation_kwargs_no_kwargs(tiny_gpt2_tokenizer, tmp_path):
    tokenizer = tiny_gpt2_tokenizer
    seqlen = 2048
    num_fewshot = 0
    prompt_string = ''
    hf_loading_vars = {
        'split': 'test',
        'name': 'invoker',
    }
    hf_parsing_map = {'context': ['quas', 'wex', 'exort'], 'answer': ['spell']}

    dl = InContextLearningDataset(dataset_uri='hf://mosaicml/test_dataset',
                                  tokenizer=tokenizer,
                                  max_seq_len=seqlen,
                                  pad_tok_id=tokenizer.eos_token_id,
                                  num_fewshot=num_fewshot,
                                  fewshot_random_seed=1,
                                  prompt_string=prompt_string,
                                  example_delimiter='\n',
                                  prelimiter='Orbs: ',
                                  continuation_delimiter='\nSpell:',
                                  destination_path=str(tmp_path / 'test_dataset_lm_juggernaut.jsonl'),
                                  hf_loading_vars=hf_loading_vars,
                                  hf_parsing_map=hf_parsing_map)
    assert not 'generation_kwargs' in dl.base_batch


def test_update_generation_kwargs_no_kwargs_qa_dataset(tmp_path):
    pytest.importorskip('datasets')
    local_data = os.path.join(os.path.dirname(__file__), 'local_data')
    dataset_uri = f'{local_data}/triviaqa_small.jsonl'
    transformers = pytest.importorskip('transformers')
    tokenizer = transformers.AutoTokenizer.from_pretrained('facebook/opt-125m')  # type: ignore reportUnboundVariable

    tmp_path_to_broadcast = str(os.path.abspath(tmp_path))
    gathered_paths = dist.all_gather_object(tmp_path_to_broadcast)
    dl = InContextLearningQATaskDataset(dataset_uri=dataset_uri,
                                        tokenizer=tokenizer,
                                        max_seq_len=1024,
                                        pad_tok_id=tokenizer.eos_token_id,
                                        num_fewshot=0,
                                        fewshot_random_seed=1234,
                                        prompt_string='',
                                        example_delimiter='\n',
                                        continuation_delimiter=': ',
                                        destination_path=str(Path(gathered_paths[0]) / 'icl.jsonl'),
                                        generation_kwargs=None)
    assert len(dl.base_batch['generation_kwargs']) == 3


def test_update_generation_kwargs_with_kwargs_qa_dataset(tmp_path):
    pytest.importorskip('datasets')
    local_data = os.path.join(os.path.dirname(__file__), 'local_data')
    dataset_uri = f'{local_data}/triviaqa_small.jsonl'
    transformers = pytest.importorskip('transformers')
    tokenizer = transformers.AutoTokenizer.from_pretrained('facebook/opt-125m')  # type: ignore reportUnboundVariable

    tmp_path_to_broadcast = str(os.path.abspath(tmp_path))
    gathered_paths = dist.all_gather_object(tmp_path_to_broadcast)
    dl = InContextLearningQATaskDataset(dataset_uri=dataset_uri,
                                        tokenizer=tokenizer,
                                        max_seq_len=1024,
                                        pad_tok_id=tokenizer.eos_token_id,
                                        num_fewshot=0,
                                        fewshot_random_seed=1234,
                                        prompt_string='',
                                        example_delimiter='\n',
                                        continuation_delimiter=': ',
                                        destination_path=str(Path(gathered_paths[0]) / 'icl.jsonl'),
                                        generation_kwargs={'temperature': 0.9})
    assert 'generation_kwargs' in dl.base_batch
    assert dl.base_batch['generation_kwargs']['temperature'] == 0.9
    assert len(dl.base_batch['generation_kwargs']) == 4


@pytest.mark.filterwarnings(
    r'ignore:The repository for mosaicml/test_dataset contains custom code which must*:FutureWarning')
def test_construct_context(tiny_gpt2_tokenizer, tmp_path):
    tokenizer = tiny_gpt2_tokenizer
    seqlen = 2048
    num_fewshot = 0
    prompt_string = ''
    hf_loading_vars = {
        'split': 'test',
        'name': 'invoker',
    }
    hf_parsing_map = {'context': ['quas', 'wex', 'exort'], 'answer': ['spell']}

    dl = InContextLearningDataset(dataset_uri='hf://mosaicml/test_dataset',
                                  tokenizer=tokenizer,
                                  max_seq_len=seqlen,
                                  pad_tok_id=tokenizer.eos_token_id,
                                  num_fewshot=num_fewshot,
                                  fewshot_random_seed=1,
                                  prompt_string=prompt_string,
                                  example_delimiter='\n',
                                  prelimiter='Orbs: ',
                                  continuation_delimiter='\nSpell: ',
                                  destination_path=str(tmp_path / 'test_dataset_lm_juggernaut.jsonl'),
                                  hf_loading_vars=hf_loading_vars,
                                  hf_parsing_map=hf_parsing_map)
    constructed_context = dl.construct_context({'context': 'quas quas exort', 'answer': 'ice wall'})
    assert constructed_context == 'Orbs: quas quas exort\nSpell: '
    constructed_context = dl.construct_context({'context': 'quas quas exort', 'answer': 'ice wall'}, add_answer=True)
    assert constructed_context == 'Orbs: quas quas exort\nSpell: ice wall'
    constructed_context = dl.construct_context({
        'context': 'quas quas exort',
        'answer': 'ice wall'
    },
                                               preceding_text='The harsh White Waste beckons!',
                                               add_answer=True)
    assert constructed_context == '\nOrbs: quas quas exort\nSpell: ice wall'


@pytest.mark.filterwarnings(
    r'ignore:The repository for mosaicml/test_dataset contains custom code which must*:FutureWarning')
def test_get_answer_from_example(tiny_gpt2_tokenizer, tmp_path):
    tokenizer = tiny_gpt2_tokenizer
    seqlen = 2048
    num_fewshot = 0
    prompt_string = ''
    hf_loading_vars = {
        'split': 'test',
        'name': 'invoker',
    }
    hf_parsing_map = {'context': ['quas', 'wex', 'exort'], 'answer': ['spell']}

    dl = InContextLearningDataset(dataset_uri='hf://mosaicml/test_dataset',
                                  tokenizer=tokenizer,
                                  max_seq_len=seqlen,
                                  pad_tok_id=tokenizer.eos_token_id,
                                  num_fewshot=num_fewshot,
                                  fewshot_random_seed=1,
                                  prompt_string=prompt_string,
                                  example_delimiter='\n',
                                  prelimiter='Orbs: ',
                                  continuation_delimiter='\nSpell:',
                                  destination_path=str(tmp_path / 'test_dataset_lm_juggernaut.jsonl'),
                                  hf_loading_vars=hf_loading_vars,
                                  hf_parsing_map=hf_parsing_map)
    answer = dl.get_answer_from_example({'context': 'wex exort exort', 'answer': 'alacrity'})
    assert answer == ' alacrity'


@pytest.mark.filterwarnings(
    r'ignore:The repository for mosaicml/test_dataset contains custom code which must*:FutureWarning')
def test_fix_eos_on_preamble(tmp_path):
    transformers = pytest.importorskip('transformers')
    tokenizer = transformers.AutoTokenizer.from_pretrained('facebook/opt-125m',
                                                           use_fast=False)  # type: ignore reportUnboundVariable
    seqlen = 2048
    num_fewshot = 0
    prompt_string = ''
    hf_loading_vars = {
        'split': 'test',
        'name': 'invoker',
    }
    hf_parsing_map = {'context': ['quas', 'wex', 'exort'], 'answer': ['spell']}

    dl = InContextLearningDataset(dataset_uri='hf://mosaicml/test_dataset',
                                  tokenizer=tokenizer,
                                  max_seq_len=seqlen,
                                  pad_tok_id=tokenizer.eos_token_id,
                                  num_fewshot=num_fewshot,
                                  fewshot_random_seed=1,
                                  prompt_string=prompt_string,
                                  example_delimiter='\n',
                                  prelimiter='Orbs: ',
                                  continuation_delimiter='\nSpell:',
                                  destination_path=str(tmp_path / 'test_dataset_lm_juggernaut.jsonl'),
                                  hf_loading_vars=hf_loading_vars,
                                  hf_parsing_map=hf_parsing_map)
    preamble = 'blah blah blah.'
    tokenized_preamble = tokenizer.encode(preamble)
    tokenized_preamble += [tokenizer.eos_token_id]
    fixed_preamble = dl._fix_eos_on_preamble(tokenized_preamble)
    assert tokenized_preamble[:-1] == fixed_preamble
    assert fixed_preamble[-1] != tokenizer.eos_token_id


@pytest.mark.filterwarnings(
    r'ignore:The repository for mosaicml/test_dataset contains custom code which must*:FutureWarning')
def test_tokenize_example_with_tokenize_labels(tiny_gpt2_tokenizer, tmp_path):
    tokenizer = tiny_gpt2_tokenizer
    seqlen = 2048
    num_fewshot = 0
    prompt_string = ''
    hf_loading_vars = {
        'split': 'test',
        'name': 'invoker',
    }
    hf_parsing_map = {'context': ['quas', 'wex', 'exort'], 'answer': ['spell']}

    dl = InContextLearningDataset(dataset_uri='hf://mosaicml/test_dataset',
                                  tokenizer=tokenizer,
                                  max_seq_len=seqlen,
                                  pad_tok_id=tokenizer.eos_token_id,
                                  num_fewshot=num_fewshot,
                                  fewshot_random_seed=1,
                                  prompt_string=prompt_string,
                                  example_delimiter='\n',
                                  prelimiter='Orbs: ',
                                  continuation_delimiter='\nSpell: ',
                                  destination_path=str(tmp_path / 'test_dataset_lm_juggernaut.jsonl'),
                                  hf_loading_vars=hf_loading_vars,
                                  hf_parsing_map=hf_parsing_map,
                                  tokenize_labels=True)
    tokenized_example = dl.tokenize_example('What spell does this invoke? ', 'exort exort wex\nSpell: ',
                                            {'answer': ' Meatball'})
    tokenized_input = [2061, 4822, 857, 428, 26342, 30, 220, 1069, 419, 409, 419, 356, 87, 198, 31221, 25, 19145, 1894]
    assert tokenized_example['context'][:len(tokenized_input)].tolist() == tokenized_input
    assert tokenized_example['context'][-1] == tokenizer.eos_token_id
    assert type(tokenized_example['answer'][0]) == int
    assert len(tokenized_example['context']) == seqlen
    assert 'continuation_indices' in tokenized_example


@pytest.mark.filterwarnings(
    r'ignore:The repository for mosaicml/test_dataset contains custom code which must*:FutureWarning')
def test_tokenize_example_with_no_tokenize_labels(tiny_gpt2_tokenizer, tmp_path):
    tokenizer = tiny_gpt2_tokenizer
    seqlen = 2048
    num_fewshot = 0
    prompt_string = ''
    hf_loading_vars = {
        'split': 'test',
        'name': 'invoker',
    }
    hf_parsing_map = {'context': ['quas', 'wex', 'exort'], 'answer': ['spell']}

    dl = InContextLearningDataset(dataset_uri='hf://mosaicml/test_dataset',
                                  tokenizer=tokenizer,
                                  max_seq_len=seqlen,
                                  pad_tok_id=tokenizer.eos_token_id,
                                  num_fewshot=num_fewshot,
                                  fewshot_random_seed=1,
                                  prompt_string=prompt_string,
                                  example_delimiter='\n',
                                  prelimiter='Orbs: ',
                                  continuation_delimiter='\nSpell: ',
                                  destination_path=str(tmp_path / 'test_dataset_lm_juggernaut.jsonl'),
                                  hf_loading_vars=hf_loading_vars,
                                  hf_parsing_map=hf_parsing_map,
                                  tokenize_labels=False)
    tokenized_example = dl.tokenize_example('What spell does this invoke? ', 'exort exort wex\nSpell: ',
                                            {'answer': ' Meatball'})
    tokenized_input = [2061, 4822, 857, 428, 26342, 30, 220, 1069, 419, 409, 419, 356, 87, 198, 31221, 25]
    assert tokenized_example['context'][:len(tokenized_input)].tolist() == tokenized_input
    assert tokenized_example['context'][-1] == tokenizer.eos_token_id
    assert len(tokenized_example['context']) == seqlen
<<<<<<< HEAD
    assert type(tokenized_example['answer']) == str
=======
    assert type(tokenized_example['answer']) == str


def test_qa_set_cot_no_cot(tmp_path):
    pytest.importorskip('datasets')
    local_data = os.path.join(os.path.dirname(__file__), 'local_data')
    dataset_uri = f'{local_data}/triviaqa_small.jsonl'
    transformers = pytest.importorskip('transformers')
    tokenizer = transformers.AutoTokenizer.from_pretrained('facebook/opt-125m')  # type: ignore reportUnboundVariable

    tmp_path_to_broadcast = str(os.path.abspath(tmp_path))
    gathered_paths = dist.all_gather_object(tmp_path_to_broadcast)
    dl = InContextLearningQATaskDataset(
        dataset_uri=dataset_uri,
        tokenizer=tokenizer,
        max_seq_len=1024,
        pad_tok_id=tokenizer.eos_token_id,
        num_fewshot=0,
        fewshot_random_seed=1234,
        prompt_string='',
        example_delimiter='\n',
        continuation_delimiter=': ',
        destination_path=str(Path(gathered_paths[0]) / 'icl.jsonl'),
    )
    assert not dl.has_cot


def test_qa_set_cot_has_cot(tmp_path):
    pytest.importorskip('datasets')
    local_data = os.path.join(os.path.dirname(__file__), 'local_data')
    dataset_uri = f'{local_data}/gsm8k_small.jsonl'
    transformers = pytest.importorskip('transformers')
    tokenizer = transformers.AutoTokenizer.from_pretrained('facebook/opt-125m')  # type: ignore reportUnboundVariable

    tmp_path_to_broadcast = str(os.path.abspath(tmp_path))
    gathered_paths = dist.all_gather_object(tmp_path_to_broadcast)
    dl = InContextLearningQATaskDataset(
        dataset_uri=dataset_uri,
        tokenizer=tokenizer,
        max_seq_len=1024,
        pad_tok_id=tokenizer.eos_token_id,
        num_fewshot=0,
        fewshot_random_seed=1234,
        prompt_string='',
        example_delimiter='\n',
        continuation_delimiter=': ',
        destination_path=str(Path(gathered_paths[0]) / 'icl.jsonl'),
    )
    assert dl.has_cot


def test_qa_get_max_answer_length(tiny_gpt2_tokenizer, tmp_path):
    local_data = os.path.join(os.path.dirname(__file__), 'local_data')
    dataset_uri = f'{local_data}/triviaqa_small.jsonl'
    tokenizer = tiny_gpt2_tokenizer

    tmp_path_to_broadcast = str(os.path.abspath(tmp_path))
    gathered_paths = dist.all_gather_object(tmp_path_to_broadcast)
    dl = InContextLearningQATaskDataset(
        dataset_uri=dataset_uri,
        tokenizer=tokenizer,
        max_seq_len=1024,
        pad_tok_id=tokenizer.eos_token_id,
        num_fewshot=0,
        fewshot_random_seed=1234,
        prompt_string='',
        example_delimiter='',
        continuation_delimiter='',
        cot_delimiter='',
        destination_path=str(Path(gathered_paths[0]) / 'icl.jsonl'),
    )
    # empirical number from the small test dataset
    assert dl.max_answer_length == 7


def test_qa_get_answer_from_example_with_no_cot(tmp_path, tiny_gpt2_tokenizer):
    pytest.importorskip('datasets')
    local_data = os.path.join(os.path.dirname(__file__), 'local_data')
    dataset_uri = f'{local_data}/triviaqa_small.jsonl'

    tmp_path_to_broadcast = str(os.path.abspath(tmp_path))
    gathered_paths = dist.all_gather_object(tmp_path_to_broadcast)
    dl = InContextLearningQATaskDataset(
        dataset_uri=dataset_uri,
        tokenizer=tiny_gpt2_tokenizer,
        max_seq_len=1024,
        pad_tok_id=tiny_gpt2_tokenizer.eos_token_id,
        num_fewshot=0,
        fewshot_random_seed=1234,
        prompt_string='',
        example_delimiter='\n',
        continuation_delimiter=': ',
        cot_delimiter=' ### ',
        destination_path=str(Path(gathered_paths[0]) / 'icl.jsonl'),
    )
    answer = dl.get_answer_from_example({
        'context': 'empty',
        'answer': 'this is the correct answer',
        'chain_of_thought': "Let's think step by step. "
    })
    assert answer == 'this is the correct answer'


def test_qa_get_answer_from_example_with_cot(tmp_path, tiny_gpt2_tokenizer):
    pytest.importorskip('datasets')
    local_data = os.path.join(os.path.dirname(__file__), 'local_data')
    dataset_uri = f'{local_data}/triviaqa_small.jsonl'

    tmp_path_to_broadcast = str(os.path.abspath(tmp_path))
    gathered_paths = dist.all_gather_object(tmp_path_to_broadcast)
    dl = InContextLearningQATaskDataset(
        dataset_uri=dataset_uri,
        tokenizer=tiny_gpt2_tokenizer,
        max_seq_len=1024,
        pad_tok_id=tiny_gpt2_tokenizer.eos_token_id,
        num_fewshot=0,
        fewshot_random_seed=1234,
        prompt_string='',
        example_delimiter='\n',
        continuation_delimiter=': ',
        cot_delimiter=' ### ',
        destination_path=str(Path(gathered_paths[0]) / 'icl.jsonl'),
    )
    dl.has_cot = True
    answer = dl.get_answer_from_example({
        'context': 'empty',
        'answer': 'this is the correct answer',
        'chain_of_thought': "Let's think step by step. "
    })
    assert answer == "Let's think step by step.  ### this is the correct answer"


def test_qa_tokenize_example(tiny_gpt2_tokenizer, tmp_path):
    pytest.importorskip('datasets')
    local_data = os.path.join(os.path.dirname(__file__), 'local_data')
    dataset_uri = f'{local_data}/triviaqa_small.jsonl'

    tmp_path_to_broadcast = str(os.path.abspath(tmp_path))
    gathered_paths = dist.all_gather_object(tmp_path_to_broadcast)
    dl = InContextLearningQATaskDataset(
        dataset_uri=dataset_uri,
        tokenizer=tiny_gpt2_tokenizer,
        max_seq_len=1024,
        pad_tok_id=tiny_gpt2_tokenizer.eos_token_id,
        num_fewshot=0,
        fewshot_random_seed=1234,
        prompt_string='',
        example_delimiter='\n',
        continuation_delimiter=': ',
        cot_delimiter=' ### ',
        destination_path=str(Path(gathered_paths[0]) / 'icl.jsonl'),
    )
    dl.has_cot = True
    tokenized_example = dl.tokenize_example(
        'starting prompt', 'a context', {
            'context': 'empty',
            'answer': 'this is the correct answer',
            'aliases': ['this is the right answer', 'this is the best answer'],
            'chain_of_thought': "Let's think step by step. "
        })
    assert 'aliases' in tokenized_example
    assert tokenized_example['aliases'] == ['this is the right answer', 'this is the best answer']


def test_code_adjust_padding(tiny_gpt2_tokenizer, tmp_path):
    local_data = os.path.join(os.path.dirname(__file__), 'local_data')
    dataset_uri = f'{local_data}/human_eval_small.jsonl'
    tokenizer = tiny_gpt2_tokenizer
    seqlen = 2048
    num_fewshot = 0
    prompt_string = ''
    gen_kwargs = {'temperature': .9, 'top_p': .95, 'num_beams': 9000}

    dl = InContextLearningCodeEvalDataset(
        dataset_uri=dataset_uri,
        tokenizer=tokenizer,
        max_seq_len=seqlen,
        pad_tok_id=tokenizer.eos_token_id,
        num_fewshot=num_fewshot,
        fewshot_random_seed=1,
        prompt_string=prompt_string,
        example_delimiter='\n',
        prelimiter='Code start:',
        continuation_delimiter='\nPlease code:',
        destination_path=str(tmp_path / 'test_human_eval_small.jsonl'),
        generation_kwargs=gen_kwargs,
        generations_per_sample=10,
    )

    assert all(len(data['prompt']) == 148 for data in dl.dataset)  # pyright: ignore [reportGeneralTypeIssues]


def test_code_update_gen_kwargs(tiny_gpt2_tokenizer, tmp_path):
    local_data = os.path.join(os.path.dirname(__file__), 'local_data')
    dataset_uri = f'{local_data}/human_eval_small.jsonl'
    tokenizer = tiny_gpt2_tokenizer
    seqlen = 2048
    num_fewshot = 0
    prompt_string = ''
    gen_kwargs = {'temperature': .9, 'top_p': .95, 'num_beams': 9000}

    dl = InContextLearningCodeEvalDataset(
        dataset_uri=dataset_uri,
        tokenizer=tokenizer,
        max_seq_len=seqlen,
        pad_tok_id=tokenizer.eos_token_id,
        num_fewshot=num_fewshot,
        fewshot_random_seed=1,
        prompt_string=prompt_string,
        example_delimiter='\n',
        prelimiter='Code start:',
        continuation_delimiter='\nPlease code:',
        destination_path=str(tmp_path / 'test_human_eval_small.jsonl'),
        generation_kwargs=gen_kwargs,
        generations_per_sample=10,
    )
    assert dl.base_batch['generation_kwargs']['num_beams'] == 9000
    assert dl.base_batch['generation_kwargs']['top_p'] == .95
    assert dl.base_batch['generation_kwargs']['temperature'] == .9
    assert dl.base_batch['generation_kwargs']['do_sample'] == True


def test_mc_tokenize_example(tiny_gpt2_tokenizer, tmp_path):
    local_data = os.path.join(os.path.dirname(__file__), 'local_data')
    dataset_uri = f'{local_data}/mmlu_small.jsonl'
    tokenizer = tiny_gpt2_tokenizer
    seqlen = 2048
    num_fewshot = 0
    prompt_string = ''
    seqlen = 2048
    dl = InContextLearningMultipleChoiceTaskDataset(
        dataset_uri=dataset_uri,
        tokenizer=tokenizer,
        max_seq_len=seqlen,
        pad_tok_id=tokenizer.eos_token_id,
        num_fewshot=num_fewshot,
        fewshot_random_seed=1,
        prompt_string=prompt_string,
        example_delimiter='\n',
        continuation_delimiter=' ### ',
        destination_path=str(tmp_path / 'test_human_eval_small.jsonl'),
    )
    example = {
        'context': "Who's the best eval researcher?\n A. Jeremy\n B. Tessa\n C. Max\n D. Other\nAnswer: ",
        'choices': ['A', 'B', 'C', 'D'],
        'gold': 2
    }
    tokenized_example = dl.tokenize_example(prompt_and_fewshot='Answer the following: ',
                                            ctxt=example['context'],
                                            example=example)
    unpadded_queries = [context[context != tokenizer.eos_token_id] for context in tokenized_example['query']]
    untokenized_inputs = [tokenizer.decode(unpadded_input) for unpadded_input in unpadded_queries]
    correct_output = [
        "Answer the following: Who's the best eval researcher?\n A. Jeremy\n B. Tessa\n C. Max\n D. Other\nAnswer: A",
        "Answer the following: Who's the best eval researcher?\n A. Jeremy\n B. Tessa\n C. Max\n D. Other\nAnswer: B",
        "Answer the following: Who's the best eval researcher?\n A. Jeremy\n B. Tessa\n C. Max\n D. Other\nAnswer: C",
        "Answer the following: Who's the best eval researcher?\n A. Jeremy\n B. Tessa\n C. Max\n D. Other\nAnswer: D"
    ]
    assert untokenized_inputs == correct_output


def test_schema_construct_context(tiny_gpt2_tokenizer, tmp_path):
    local_data = os.path.join(os.path.dirname(__file__), 'local_data')
    dataset_uri = f'{local_data}/winograd_small.jsonl'
    tokenizer = tiny_gpt2_tokenizer
    seqlen = 2048
    num_fewshot = 0
    seqlen = 2048
    dl = InContextLearningSchemaTaskDataset(
        dataset_uri=dataset_uri,
        tokenizer=tokenizer,
        max_seq_len=seqlen,
        pad_tok_id=tokenizer.eos_token_id,
        num_fewshot=num_fewshot,
        fewshot_random_seed=1,
        prompt_string='',
        example_delimiter='\n',
        continuation_delimiter=' ### ',
        destination_path=str(tmp_path / 'test_human_eval_small.jsonl'),
    )
    example = {'context_options': ['cont one', 'cont two'], 'gold': 0, 'continuation': 'this is a continuation'}
    constructed_context = dl.construct_context(example)
    assert constructed_context == 'cont one ### this is a continuation'
    constructed_context = dl.construct_context(example, preceding_text='text')
    assert constructed_context == '\ncont one ### this is a continuation'


def test_schema_construct_multiple_contexts(tiny_gpt2_tokenizer, tmp_path):
    local_data = os.path.join(os.path.dirname(__file__), 'local_data')
    dataset_uri = f'{local_data}/winograd_small.jsonl'
    tokenizer = tiny_gpt2_tokenizer
    seqlen = 2048
    num_fewshot = 0
    prompt_string = ''
    seqlen = 2048
    dl = InContextLearningSchemaTaskDataset(
        dataset_uri=dataset_uri,
        tokenizer=tokenizer,
        max_seq_len=seqlen,
        pad_tok_id=tokenizer.eos_token_id,
        num_fewshot=num_fewshot,
        fewshot_random_seed=1,
        prompt_string=prompt_string,
        example_delimiter='\n',
        continuation_delimiter=' ### ',
        destination_path=str(tmp_path / 'test_human_eval_small.jsonl'),
    )
    example = {'context_options': ['cont one', 'cont two'], 'gold': 0, 'continuation': 'this is a continuation'}
    constructed_contexts = dl._construct_multiple_contexts(example)
    assert constructed_contexts == ['cont one', 'cont two']
    constructed_contexts = dl._construct_multiple_contexts(example, preceding_text='some text')
    assert constructed_contexts == ['\ncont one ###', '\ncont two ###']


def test_schema_tokenize_example(tiny_gpt2_tokenizer, tmp_path):
    local_data = os.path.join(os.path.dirname(__file__), 'local_data')
    dataset_uri = f'{local_data}/winograd_small.jsonl'
    tokenizer = tiny_gpt2_tokenizer
    seqlen = 2048
    num_fewshot = 0
    prompt_string = ''
    seqlen = 2048
    dl = InContextLearningSchemaTaskDataset(
        dataset_uri=dataset_uri,
        tokenizer=tokenizer,
        max_seq_len=seqlen,
        pad_tok_id=tokenizer.eos_token_id,
        num_fewshot=num_fewshot,
        fewshot_random_seed=1,
        prompt_string=prompt_string,
        example_delimiter='\n',
        continuation_delimiter=' ### ',
        destination_path=str(tmp_path / 'test_human_eval_small.jsonl'),
    )
    example = {'context_options': ['context one', 'context two'], 'gold': 0, 'continuation': 'this is a continuation'}
    tokenized_example = dl.tokenize_example(prompt_and_fewshot='prompt ',
                                            context_options=example['context_options'],
                                            example=example)
    assert all(tiny_gpt2_tokenizer.decode(cont) == ' this is a continuation' for cont in tokenized_example['answer'])
    unpadded_inputs = [context[context != tokenizer.eos_token_id] for context in tokenized_example['context_options']]
    untokenized_inputs = [tokenizer.decode(unpadded_input) for unpadded_input in unpadded_inputs]
    assert untokenized_inputs == [
        'prompt context one this is a continuation', 'prompt context two this is a continuation'
    ]


@pytest.mark.parametrize('dataset_uri', ['mmlu_small.jsonl'])
def test_mc_task_dataloader_subcategories(dataset_uri, tiny_gpt2_tokenizer, tmp_path):
    pytest.importorskip('datasets')

    local_data = os.path.join(os.path.dirname(__file__), 'local_data')

    tokenizer = tiny_gpt2_tokenizer
    dataset_uri = f'{local_data}/{dataset_uri}'
    batch_size = 8
    seqlen = 64
    dls = get_icl_task_dataloader('multiple_choice',
                                  dataset_uri=dataset_uri,
                                  tokenizer=tokenizer,
                                  batch_size=batch_size,
                                  max_seq_len=seqlen,
                                  pad_tok_id=tokenizer.eos_token_id,
                                  num_fewshot=2,
                                  prompt_string='The following are multiple choice questions (with answers).\n',
                                  example_delimiter='\n',
                                  continuation_delimiter='Answer: ',
                                  destination_path=str(tmp_path / 'icl.jsonl'),
                                  has_categories=True)
    assert isinstance(dls, dict)

    assert 'computer_security' in dls
    dl = dls['computer_security']
    assert isinstance(dl.dataloader, DataLoader)  # pyright
    batch = next(dl.dataloader._get_iterator())
    assert dl.dataloader.__len__() == 2
    assert 'input_ids' in batch
    assert tuple(batch['input_ids'].shape) == (batch_size, seqlen)
    assert 'attention_mask' in batch
    assert tuple(batch['attention_mask'].shape) == (batch_size, seqlen)
    assert 'continuation_indices' in batch
    assert isinstance(batch['continuation_indices'], list) and len(batch['continuation_indices']) == batch_size
    assert 'mode' in batch
    assert batch['mode'] == 'icl_task'
    min_idx = min(batch['continuation_indices'][0]).item()
    max_idx = max(batch['continuation_indices'][0]).item()
    assert tokenizer.decode(batch['input_ids'][0][min_idx:max_idx + 1]) == ' A'


@pytest.mark.parametrize('dataset_uri', [
    'pubmed_sm.jsonl',
])
def test_lm_task_dataloader_extra_space(dataset_uri, tiny_gpt2_tokenizer, tmp_path):
    pytest.importorskip('datasets')

    local_data = os.path.join(os.path.dirname(__file__), 'local_data')

    tokenizer = tiny_gpt2_tokenizer
    dataset_uri = f'{local_data}/{dataset_uri}'
    batch_size = 2
    seqlen = 64
    dl = get_icl_task_dataloader('language_modeling',
                                 dataset_uri=dataset_uri,
                                 tokenizer=tokenizer,
                                 batch_size=batch_size,
                                 max_seq_len=seqlen,
                                 pad_tok_id=tokenizer.eos_token_id,
                                 num_fewshot=10,
                                 prompt_string='',
                                 example_delimiter='\n',
                                 continuation_delimiter=' ',
                                 destination_path=str(tmp_path / 'icl.jsonl'))
    assert isinstance(dl, DataSpec)
    assert isinstance(dl.dataloader, DataLoader)  # pyright
    batch = next(dl.dataloader._get_iterator())

    assert 'input_ids' in batch
    assert tuple(batch['input_ids'].shape) == (batch_size, seqlen)
    assert 'attention_mask' in batch
    assert tuple(batch['attention_mask'].shape) == (batch_size, seqlen)
    assert 'continuation_indices' in batch
    assert isinstance(batch['continuation_indices'], list) and len(batch['continuation_indices']) == batch_size
    assert 'mode' in batch
    assert batch['mode'] == 'icl_task'
    min_idx = min(batch['continuation_indices'][0]).item()
    max_idx = max(batch['continuation_indices'][0]).item()
    assert '  ' not in tokenizer.decode(batch['input_ids'][0][0:max_idx + 1])
    assert tokenizer.decode(batch['input_ids'][0][min_idx:max_idx + 1]) == ' yes'


@pytest.mark.parametrize('dataset_uri', [
    'lambada_small.jsonl',
])
def test_lm_task_dataloader(dataset_uri, tiny_gpt2_tokenizer, tmp_path):
    pytest.importorskip('datasets')

    local_data = os.path.join(os.path.dirname(__file__), 'local_data')

    tokenizer = tiny_gpt2_tokenizer
    dataset_uri = f'{local_data}/{dataset_uri}'
    batch_size = 2
    seqlen = 64
    dl = get_icl_task_dataloader('language_modeling',
                                 dataset_uri=dataset_uri,
                                 tokenizer=tokenizer,
                                 batch_size=batch_size,
                                 max_seq_len=seqlen,
                                 pad_tok_id=tokenizer.eos_token_id,
                                 num_fewshot=0,
                                 prompt_string='',
                                 example_delimiter='\n',
                                 continuation_delimiter='',
                                 destination_path=str(tmp_path / 'icl.jsonl'))
    assert isinstance(dl, DataSpec)
    assert isinstance(dl.dataloader, DataLoader)  # pyright
    batch = next(dl.dataloader._get_iterator())

    assert 'input_ids' in batch
    assert tuple(batch['input_ids'].shape) == (batch_size, seqlen)
    assert 'attention_mask' in batch
    assert tuple(batch['attention_mask'].shape) == (batch_size, seqlen)
    assert 'continuation_indices' in batch
    assert isinstance(batch['continuation_indices'], list) and len(batch['continuation_indices']) == batch_size
    assert 'mode' in batch
    assert batch['mode'] == 'icl_task'
    min_idx = min(batch['continuation_indices'][0]).item()
    max_idx = max(batch['continuation_indices'][0]).item()
    assert tokenizer.decode(batch['input_ids'][0][min_idx:max_idx + 1]) == ' glen'


@pytest.mark.parametrize('dataset_uri', ['winograd_small.jsonl'])
def test_schema_task_dataloader(dataset_uri, tiny_gpt2_tokenizer, tmp_path):
    pytest.importorskip('datasets')

    local_data = os.path.join(os.path.dirname(__file__), 'local_data')

    tokenizer = tiny_gpt2_tokenizer
    dataset_uri = f'{local_data}/{dataset_uri}'
    batch_size = 2
    seqlen = 64
    dl = get_icl_task_dataloader('schema',
                                 dataset_uri=dataset_uri,
                                 tokenizer=tokenizer,
                                 batch_size=batch_size,
                                 max_seq_len=seqlen,
                                 pad_tok_id=tokenizer.eos_token_id,
                                 num_fewshot=1,
                                 prompt_string='',
                                 example_delimiter='\n',
                                 continuation_delimiter='',
                                 destination_path=str(tmp_path / 'icl.jsonl'))
    assert isinstance(dl, DataSpec)
    assert isinstance(dl.dataloader, DataLoader)
    batch = next(dl.dataloader._get_iterator())

    choices_per_question = 2
    assert 'input_ids' in batch
    assert tuple(batch['input_ids'].shape) == (batch_size, seqlen)
    assert 'attention_mask' in batch
    assert tuple(batch['attention_mask'].shape) == (batch_size, seqlen)
    assert 'continuation_indices' in batch
    assert isinstance(batch['continuation_indices'], list) and len(batch['continuation_indices']) == batch_size
    assert 'mode' in batch
    assert batch['mode'] == 'icl_task'
    assert 'gold_indices' in batch
    assert isinstance(batch['gold_indices'], list) and len(batch['gold_indices']) == batch_size // choices_per_question
    assert 'choice_groupings' in batch
    assert isinstance(batch['choice_groupings'], list) and len(
        batch['choice_groupings']) == batch_size // choices_per_question

    min_idx = min(batch['continuation_indices'][0]).item()
    max_idx = max(batch['continuation_indices'][0]).item()
    assert tokenizer.decode(batch['input_ids'][0][min_idx:max_idx + 1]) == ' feared violence.'


@pytest.mark.parametrize('dataset_uri', ['winograd_small.jsonl'])
def test_schema_task_dataloader_sentpiece_tokenizer(dataset_uri, tmp_path, tiny_llama_tokenizer):
    pytest.importorskip('datasets')

    local_data = os.path.join(os.path.dirname(__file__), 'local_data')
    tokenizer = tiny_llama_tokenizer
    dataset_uri = f'{local_data}/{dataset_uri}'
    batch_size = 2
    seqlen = 64
    dl = get_icl_task_dataloader('schema',
                                 dataset_uri=dataset_uri,
                                 tokenizer=tokenizer,
                                 batch_size=batch_size,
                                 max_seq_len=seqlen,
                                 pad_tok_id=tokenizer.eos_token_id,
                                 num_fewshot=1,
                                 prompt_string='',
                                 example_delimiter='\n',
                                 continuation_delimiter=' ',
                                 destination_path=str(tmp_path / 'icl.jsonl'))
    assert isinstance(dl, DataSpec)
    assert isinstance(dl.dataloader, DataLoader)
    batch = next(dl.dataloader._get_iterator())

    choices_per_question = 2
    assert 'input_ids' in batch
    assert tuple(batch['input_ids'].shape) == (batch_size, seqlen)
    assert 'attention_mask' in batch
    assert tuple(batch['attention_mask'].shape) == (batch_size, seqlen)
    assert 'continuation_indices' in batch
    assert isinstance(batch['continuation_indices'], list) and len(batch['continuation_indices']) == batch_size
    assert 'mode' in batch
    assert batch['mode'] == 'icl_task'
    assert 'gold_indices' in batch
    assert isinstance(batch['gold_indices'], list) and len(batch['gold_indices']) == batch_size // choices_per_question
    assert 'choice_groupings' in batch
    assert isinstance(batch['choice_groupings'], list) and len(
        batch['choice_groupings']) == batch_size // choices_per_question

    max_idx = max(batch['continuation_indices'][0]).item()
    assert tokenizer.decode(
        batch['input_ids'][0][0:max_idx + 1]
    ) == "<s>The trophy doesn't fit into the brown suitcase because the suitcase is too small. \nThe city councilmen refused the demonstrators a permit because the city councilmen feared violence."


@pytest.mark.parametrize('dataset_uri', ['lambada_small.jsonl'])
@pytest.mark.parametrize('num_fewshot', [0, 1])
def test_lm_task_dataloader_opt_tokenizer(tiny_opt_tokenizer, dataset_uri, num_fewshot, tmp_path):
    pytest.importorskip('datasets')

    local_data = os.path.join(os.path.dirname(__file__), 'local_data')

    tokenizer = tiny_opt_tokenizer
    dataset_uri = f'{local_data}/{dataset_uri}'
    batch_size = 2
    seqlen = 512
    dl = get_icl_task_dataloader('language_modeling',
                                 dataset_uri=dataset_uri,
                                 tokenizer=tokenizer,
                                 batch_size=batch_size,
                                 max_seq_len=seqlen,
                                 pad_tok_id=tokenizer.eos_token_id,
                                 num_fewshot=num_fewshot,
                                 prompt_string='',
                                 example_delimiter='\n',
                                 continuation_delimiter='',
                                 destination_path=str(tmp_path / 'icl.jsonl'))
    assert isinstance(dl, DataSpec)
    assert isinstance(dl.dataloader, DataLoader)  # pyright
    batch = next(dl.dataloader._get_iterator())

    assert 'input_ids' in batch
    assert tuple(batch['input_ids'].shape) == (batch_size, seqlen)
    assert 'attention_mask' in batch
    assert tuple(batch['attention_mask'].shape) == (batch_size, seqlen)
    assert 'continuation_indices' in batch
    assert isinstance(batch['continuation_indices'], list) and len(batch['continuation_indices']) == batch_size
    assert 'mode' in batch
    assert batch['mode'] == 'icl_task'
    min_idx = min(batch['continuation_indices'][0]).item()
    max_idx = max(batch['continuation_indices'][0]).item()
    assert tokenizer.decode(batch['input_ids'][0][min_idx:max_idx + 1]) == ' glen'
    assert tokenizer.decode(batch['input_ids'][0][0:min_idx]).startswith('</s>')
    assert tokenizer.decode(batch['input_ids'][0][0:min_idx]).count('</s>') == 1


@pytest.mark.parametrize('dataset_uri', ['piqa_small.jsonl'])
@pytest.mark.parametrize('num_fewshot', [0, 1])
def test_mc_task_dataloader_opt_tokenizer(tiny_opt_tokenizer, dataset_uri, num_fewshot, tmp_path):
    pytest.importorskip('datasets')

    local_data = os.path.join(os.path.dirname(__file__), 'local_data')

    tokenizer = tiny_opt_tokenizer

    dataset_uri = f'{local_data}/{dataset_uri}'
    batch_size = 4
    seqlen = 64
    dl = get_icl_task_dataloader('multiple_choice',
                                 dataset_uri=dataset_uri,
                                 tokenizer=tokenizer,
                                 batch_size=batch_size,
                                 max_seq_len=seqlen,
                                 pad_tok_id=tokenizer.eos_token_id,
                                 num_fewshot=num_fewshot,
                                 prompt_string='',
                                 example_delimiter='\n',
                                 continuation_delimiter=': ',
                                 destination_path=str(tmp_path / 'icl.jsonl'))
    assert isinstance(dl, DataSpec)
    assert isinstance(dl.dataloader, DataLoader)  # pyright
    batch = next(dl.dataloader._get_iterator())

    choices_per_question = 2
    assert dl.get_num_samples_in_batch(batch) == 2
    assert 'input_ids' in batch
    assert tuple(batch['input_ids'].shape) == (batch_size, seqlen)
    assert 'attention_mask' in batch
    assert tuple(batch['attention_mask'].shape) == (batch_size, seqlen)
    assert 'continuation_indices' in batch
    assert isinstance(batch['continuation_indices'], list) and len(batch['continuation_indices']) == batch_size
    assert 'mode' in batch
    assert batch['mode'] == 'icl_task'
    assert 'gold_indices' in batch
    assert isinstance(batch['gold_indices'], list) and len(batch['gold_indices']) == batch_size // choices_per_question
    assert 'choice_groupings' in batch
    assert isinstance(batch['choice_groupings'], list) and len(
        batch['choice_groupings']) == batch_size // choices_per_question

    min_idx = min(batch['continuation_indices'][0]).item()
    max_idx = max(batch['continuation_indices'][0]).item()
    assert tokenizer.decode(batch['input_ids'][0][min_idx:max_idx + 1]) == ' Pour it onto a plate'
    assert tokenizer.decode(batch['input_ids'][0][0:min_idx]).startswith('</s>')
    assert tokenizer.decode(batch['input_ids'][0][0:min_idx]).count('</s>') == 1


@pytest.mark.parametrize('dataset_uri', ['piqa_small.jsonl'])
@pytest.mark.parametrize('num_fewshot', [0, 1])
def test_mc_split_batch(tiny_opt_tokenizer, dataset_uri, num_fewshot, tmp_path):
    pytest.importorskip('datasets')

    local_data = os.path.join(os.path.dirname(__file__), 'local_data')

    tokenizer = tiny_opt_tokenizer

    dataset_uri = f'{local_data}/{dataset_uri}'
    batch_size = 4
    seqlen = 512
    dl = get_icl_task_dataloader('multiple_choice',
                                 dataset_uri=dataset_uri,
                                 tokenizer=tokenizer,
                                 batch_size=batch_size,
                                 max_seq_len=seqlen,
                                 pad_tok_id=tokenizer.eos_token_id,
                                 num_fewshot=num_fewshot,
                                 prompt_string='',
                                 example_delimiter='\n',
                                 continuation_delimiter=': ',
                                 destination_path=str(tmp_path / 'icl.jsonl'))
    assert isinstance(dl, DataSpec)
    assert isinstance(dl.dataloader, DataLoader)  # pyright
    batch = next(dl.dataloader._get_iterator())
    choices_per_question = 2
    real_microbatch_size = batch_size // 2
    logical_microbatch_size = real_microbatch_size // choices_per_question
    microbatches = dl.split_batch(batch, logical_microbatch_size)
    assert len(microbatches) == 2
    for i, microbatch in enumerate(microbatches):
        assert dl.get_num_samples_in_batch(microbatch) == 1
        assert 'input_ids' in microbatch
        assert tuple(microbatch['input_ids'].shape) == (real_microbatch_size, seqlen)
        assert 'attention_mask' in microbatch
        assert tuple(microbatch['attention_mask'].shape) == (real_microbatch_size, seqlen)
        assert 'continuation_indices' in microbatch
        assert isinstance(microbatch['continuation_indices'], list) and len(
            microbatch['continuation_indices']) == real_microbatch_size
        assert 'mode' in microbatch
        assert microbatch['mode'] == 'icl_task'
        assert 'gold_indices' in microbatch
        assert isinstance(microbatch['gold_indices'], list) and len(
            microbatch['gold_indices']) == real_microbatch_size // choices_per_question
        assert 'choice_groupings' in microbatch
        assert isinstance(microbatch['choice_groupings'], list) and len(
            microbatch['choice_groupings']) == real_microbatch_size // choices_per_question

        min_idx = min(microbatch['continuation_indices'][0]).item()
        max_idx = max(microbatch['continuation_indices'][0]).item()
        if i == 0:
            assert tokenizer.decode(microbatch['input_ids'][0][min_idx:max_idx + 1]) == ' Pour it onto a plate'
        elif i == 1:
            assert tokenizer.decode(
                microbatch['input_ids'][0][min_idx:max_idx +
                                           1]) == ' Weld the metal together to get it to stay firmly in place'
        assert tokenizer.decode(microbatch['input_ids'][0][0:min_idx]).startswith('</s>')
        assert tokenizer.decode(microbatch['input_ids'][0][0:min_idx]).count('</s>') == 1


@pytest.mark.parametrize('dataset_uri', ['triviaqa_small.jsonl'])
def test_qa_split_batch(tiny_opt_tokenizer, dataset_uri, tmp_path):
    pytest.importorskip('datasets')
    local_data = os.path.join(os.path.dirname(__file__), 'local_data')
    dataset_uri = f'{local_data}/{dataset_uri}'
    tokenizer = tiny_opt_tokenizer

    tmp_path_to_broadcast = str(os.path.abspath(tmp_path))
    gathered_paths = dist.all_gather_object(tmp_path_to_broadcast)  # for dist
    dl = get_icl_task_dataloader(
        icl_task_type='question_answering',
        dataset_uri=dataset_uri,
        tokenizer=tokenizer,
        batch_size=8,
        max_seq_len=1024,
        pad_tok_id=tokenizer.eos_token_id,
        num_fewshot=0,
        prompt_string='',
        example_delimiter='\n',
        continuation_delimiter=': ',
        destination_path=str(Path(gathered_paths[0]) / 'icl.jsonl'),
    )

    assert isinstance(dl, DataSpec)  # pyright

    batch = next(iter(dl.dataloader))
    split_batch = dl.split_batch(batch, 3)

    assert len(split_batch) == 2
    split1 = split_batch[0]
    split2 = split_batch[1]

    assert split1['input_ids'].shape[0] == 3
    assert split2['input_ids'].shape[0] == 1

    assert split1['attention_mask'].shape[0] == 3
    assert split2['attention_mask'].shape[0] == 1

    assert isinstance(split1['mode'], str)
    assert isinstance(split2['mode'], str)

    assert len(split1['labels']) == 3
    assert len(split2['labels']) == 1
    assert all(isinstance(v, list) for v in split1['labels'] + split2['labels'])

    assert isinstance(split1['generation_length'], int)
    assert isinstance(split2['generation_length'], int)

    assert isinstance(split1['generation_kwargs'], dict)
    assert isinstance(split2['generation_kwargs'], dict)


@pytest.mark.parametrize('dataset_uri', ['triviaqa_small.jsonl'])
@pytest.mark.parametrize('num_fewshot', [0])
@pytest.mark.parametrize('prompt_string', ['I am a prompt', ''])
def test_qa_task_dataloader_w_null_eos(dataset_uri, tiny_gpt2_tokenizer, tmp_path, num_fewshot, prompt_string):
    pytest.importorskip('datasets')

    local_data = os.path.join(os.path.dirname(__file__), 'local_data')

    tokenizer = tiny_gpt2_tokenizer
    dataset_uri = f'{local_data}/{dataset_uri}'
    batch_size = 4
    seqlen = 512
    tiny_gpt2_tokenizer.eos_token_id = None
    with pytest.raises(ValueError):
        _ = get_icl_task_dataloader('question_answering',
                                    dataset_uri,
                                    tokenizer,
                                    batch_size,
                                    max_seq_len=seqlen,
                                    pad_tok_id=tokenizer.eos_token_id,
                                    num_fewshot=num_fewshot,
                                    prompt_string=prompt_string,
                                    example_delimiter='\n',
                                    question_prelimiter='Q: ',
                                    continuation_delimiter='\nA:',
                                    destination_path=str(tmp_path / f'icl_{num_fewshot}.jsonl'))


@pytest.mark.parametrize('dataset_uri', ['triviaqa_small.jsonl'])
@pytest.mark.parametrize('num_fewshot', [0, 2])
@pytest.mark.parametrize('prompt_string', ['I am a prompt', ''])
def test_qa_task_dataloader(dataset_uri, tiny_gpt2_tokenizer, tmp_path, num_fewshot, prompt_string):
    pytest.importorskip('datasets')

    local_data = os.path.join(os.path.dirname(__file__), 'local_data')

    tokenizer = tiny_gpt2_tokenizer
    dataset_uri = f'{local_data}/{dataset_uri}'
    batch_size = 4
    seqlen = 512
    # empirical number from the small test dataset
    maximum_answer_length = 7
    dl = get_icl_task_dataloader('question_answering',
                                 dataset_uri=dataset_uri,
                                 tokenizer=tokenizer,
                                 batch_size=batch_size,
                                 max_seq_len=seqlen,
                                 pad_tok_id=tokenizer.eos_token_id,
                                 num_fewshot=num_fewshot,
                                 prompt_string=prompt_string,
                                 example_delimiter='\n',
                                 question_prelimiter='Q: ',
                                 continuation_delimiter='\nA:',
                                 destination_path=str(tmp_path / f'icl_{num_fewshot}.jsonl'))
    assert isinstance(dl, DataSpec)

    assert isinstance(dl.dataloader, DataLoader)  # pyright
    batch = next(dl.dataloader._get_iterator())

    assert tuple(batch['input_ids'].shape) == (batch_size, seqlen - maximum_answer_length)
    assert tuple(batch['attention_mask'].shape) == (batch_size, seqlen - maximum_answer_length)
    assert batch['mode'] == 'generate'
    # the maximum generation length from the small test data

    assert batch['generation_length'] == maximum_answer_length
    assert all(item[0] == tokenizer.eos_token_id for item in batch['input_ids'])

    decoded_batch = tokenizer.batch_decode(batch['input_ids'])
    assert all(item.count('Q: ') == num_fewshot + 1 for item in decoded_batch)
    assert all(item.count('\nA:') == num_fewshot + 1 for item in decoded_batch)

    if len(prompt_string) > 0:
        assert all(item.count('I am a prompt') == 1 for item in decoded_batch)
    assert all(
        set(found) == set(expected)
        for found, expected in zip(batch['labels'], [['David Seville'], ['Skorpio', 'Scorpio']]))
    assert decoded_batch[0].endswith('Q: Who was the man behind The Chipmunks?\nA:')
    assert decoded_batch[1].endswith('Q: What star sign is Jamie Lee Curtis?\nA:')
    assert 'eos_token_id' in batch['generation_kwargs']


@pytest.mark.parametrize('dataset_uri', ['gsm8k_small.jsonl'])
@pytest.mark.parametrize('num_fewshot', [0, 2])
def test_qa_task_with_cot_dataloader(dataset_uri, tiny_gpt2_tokenizer, tmp_path, num_fewshot):
    pytest.importorskip('datasets')

    local_data = os.path.join(os.path.dirname(__file__), 'local_data')

    tokenizer = tiny_gpt2_tokenizer
    dataset_uri = f'{local_data}/{dataset_uri}'
    batch_size = 2
    seqlen = 512
    # empirical number from the small test dataset
    maximum_answer_length = 132
    dl = get_icl_task_dataloader('question_answering',
                                 dataset_uri=dataset_uri,
                                 tokenizer=tokenizer,
                                 batch_size=batch_size,
                                 max_seq_len=seqlen,
                                 pad_tok_id=tokenizer.eos_token_id,
                                 num_fewshot=num_fewshot,
                                 prompt_string='',
                                 example_delimiter='\n',
                                 question_prelimiter='Q: ',
                                 continuation_delimiter="\nA: Let's think step by step. ",
                                 cot_delimiter=' #### ',
                                 destination_path=str(tmp_path / f'icl_{num_fewshot}.jsonl'))
    assert isinstance(dl, DataSpec)
    assert isinstance(dl.dataloader, DataLoader)  # pyright
    batch = next(dl.dataloader._get_iterator())
    assert tuple(batch['input_ids'].shape) == (batch_size, seqlen - maximum_answer_length)
    assert tuple(batch['attention_mask'].shape) == (batch_size, seqlen - maximum_answer_length)
    assert batch['mode'] == 'generate'
    # the maximum generation length from the small test data
    assert batch['generation_length'] == maximum_answer_length
    assert all(item[0] == tokenizer.eos_token_id for item in batch['input_ids'])
    decoded_batch = tokenizer.batch_decode(batch['input_ids'])
    assert all(item.count('Q: ') == num_fewshot + 1 for item in decoded_batch)
    assert all(item.count('\nA:') == num_fewshot + 1 for item in decoded_batch)

    assert batch['labels'] == [['18'], ['3']]
    if num_fewshot == 0:
        assert decoded_batch[0].endswith(
            "Q: Janet’s ducks lay 16 eggs per day. She eats three for breakfast every morning and bakes muffins for her friends every day with four. She sells the remainder at the farmers' market daily for $2 per fresh duck egg. How much in dollars does she make every day at the farmers' market?\nA: Let's think step by step."
        )
        assert decoded_batch[1].endswith(
            "Q: A robe takes 2 bolts of blue fiber and half that much white fiber.  How many bolts in total does it take?\nA: Let's think step by step."
        )
    elif num_fewshot == 2:
        assert decoded_batch[0].endswith(
            "Q: Josh decides to try flipping a house.  He buys a house for $80,000 and then puts in $50,000 in repairs.  This increased the value of the house by 150%.  How much profit did he make?\nA: Let's think step by step. The cost of the house and repairs came out to 80,000+50,000=$<<80000+50000=130000>>130,000\nHe increased the value of the house by 80,000*1.5=<<80000*1.5=120000>>120,000\nSo the new value of the house is 120,000+80,000=$<<120000+80000=200000>>200,000\nSo he made a profit of 200,000-130,000=$<<200000-130000=70000>>70,000 #### 70000\nQ: James decides to run 3 sprints 3 times a week.  He runs 60 meters each sprint.  How many total meters does he run a week?\nA: Let's think step by step. He sprints 3*3=<<3*3=9>>9 times\nSo he runs 9*60=<<9*60=540>>540 meters #### 540\nQ: Janet’s ducks lay 16 eggs per day. She eats three for breakfast every morning and bakes muffins for her friends every day with four. She sells the remainder at the farmers' market daily for $2 per fresh duck egg. How much in dollars does she make every day at the farmers' market?\nA: Let's think step by step."
        )
        assert decoded_batch[1].endswith(
            "Q: Janet’s ducks lay 16 eggs per day. She eats three for breakfast every morning and bakes muffins for her friends every day with four. She sells the remainder at the farmers' market daily for $2 per fresh duck egg. How much in dollars does she make every day at the farmers' market?\nA: Let's think step by step. Janet sells 16 - 3 - 4 = <<16-3-4=9>>9 duck eggs a day.\nShe makes 9 * 2 = $<<9*2=18>>18 every day at the farmer’s market. #### 18\nQ: Josh decides to try flipping a house.  He buys a house for $80,000 and then puts in $50,000 in repairs.  This increased the value of the house by 150%.  How much profit did he make?\nA: Let's think step by step. The cost of the house and repairs came out to 80,000+50,000=$<<80000+50000=130000>>130,000\nHe increased the value of the house by 80,000*1.5=<<80000*1.5=120000>>120,000\nSo the new value of the house is 120,000+80,000=$<<120000+80000=200000>>200,000\nSo he made a profit of 200,000-130,000=$<<200000-130000=70000>>70,000 #### 70000\nQ: A robe takes 2 bolts of blue fiber and half that much white fiber.  How many bolts in total does it take?\nA: Let's think step by step."
        )


@pytest.mark.parametrize('dataset_uri', ['piqa_small.jsonl'])
def test_mc_task_dataloader(dataset_uri, tiny_gpt2_tokenizer, tmp_path):
    pytest.importorskip('datasets')

    local_data = os.path.join(os.path.dirname(__file__), 'local_data')

    tokenizer = tiny_gpt2_tokenizer
    dataset_uri = f'{local_data}/{dataset_uri}'
    batch_size = 2
    seqlen = 64
    dl = get_icl_task_dataloader('multiple_choice',
                                 dataset_uri=dataset_uri,
                                 tokenizer=tokenizer,
                                 batch_size=batch_size,
                                 max_seq_len=seqlen,
                                 pad_tok_id=tokenizer.eos_token_id,
                                 num_fewshot=1,
                                 prompt_string='',
                                 example_delimiter='\n',
                                 continuation_delimiter=': ',
                                 destination_path=str(tmp_path / 'icl.jsonl'))
    assert isinstance(dl, DataSpec)
    assert isinstance(dl.dataloader, DataLoader)  # pyright
    batch = next(dl.dataloader._get_iterator())

    choices_per_question = 2
    assert 'input_ids' in batch
    assert tuple(batch['input_ids'].shape) == (batch_size, seqlen)
    assert 'attention_mask' in batch
    assert tuple(batch['attention_mask'].shape) == (batch_size, seqlen)
    assert 'continuation_indices' in batch
    assert isinstance(batch['continuation_indices'], list) and len(batch['continuation_indices']) == batch_size
    assert 'mode' in batch
    assert batch['mode'] == 'icl_task'
    assert 'gold_indices' in batch
    assert isinstance(batch['gold_indices'], list) and len(batch['gold_indices']) == batch_size // choices_per_question
    assert 'choice_groupings' in batch
    assert isinstance(batch['choice_groupings'], list) and len(
        batch['choice_groupings']) == batch_size // choices_per_question

    min_idx = min(batch['continuation_indices'][0]).item()
    max_idx = max(batch['continuation_indices'][0]).item()
    assert tokenizer.decode(batch['input_ids'][0][min_idx:max_idx + 1]) == ' Pour it onto a plate'


@pytest.mark.parametrize('dataset_uri', ['human_eval_small.jsonl'])
def test_code_eval_split_batch(dataset_uri, tmp_path):
    pytest.importorskip('datasets')
    local_data = os.path.join(os.path.dirname(__file__), 'local_data')
    dataset_uri = f'{local_data}/{dataset_uri}'
    transformers = pytest.importorskip('transformers')
    tokenizer = transformers.AutoTokenizer.from_pretrained(
        'EleutherAI/gpt-neox-20b')  # type: ignore reportUnboundVariable

    tmp_path_to_broadcast = str(os.path.abspath(tmp_path))
    gathered_paths = dist.all_gather_object(tmp_path_to_broadcast)
    dl = get_icl_task_dataloader(
        'code_evaluation',
        dataset_uri=dataset_uri,
        tokenizer=tokenizer,
        batch_size=8,
        max_seq_len=1024,
        pad_tok_id=tokenizer.eos_token_id,
        num_fewshot=2,
        prompt_string='',
        example_delimiter='\n',
        continuation_delimiter='',
        destination_path=str(Path(gathered_paths[0]) / 'icl.jsonl'),
        generations_per_sample=4,
    )

    assert isinstance(dl, DataSpec)  # pyright

    batch = next(iter(dl.dataloader))
    split_batch = dl.split_batch(batch, 3)

    assert len(split_batch) == 2
    split1 = split_batch[0]
    split2 = split_batch[1]

    assert split1['input_ids'].shape[0] == 3
    assert split2['input_ids'].shape[0] == 1

    assert split1['attention_mask'].shape[0] == 3
    assert split2['attention_mask'].shape[0] == 1

    assert isinstance(split1['mode'], str)
    assert isinstance(split2['mode'], str)

    list_split = {
        'labels': str,
        'prompts': str,
        'tests': str,
        'entry_points': str,
        'test_inputs': list,
        'test_outputs': list,
        'languages': str,
    }
    for k, v in list_split.items():
        assert len(split1[k]) == 3
        assert len(split2[k]) == 1
        assert all(isinstance(val, v) for val in split1[k] + split2[k])

    assert isinstance(split1['pass_at_k'], int)
    assert isinstance(split2['pass_at_k'], int)

    assert isinstance(split1['generation_length'], int)
    assert isinstance(split2['generation_length'], int)

    assert isinstance(split1['generation_kwargs'], dict)
    assert isinstance(split2['generation_kwargs'], dict)


@pytest.mark.parametrize('dataset_uri', ['human_eval_small.jsonl'])
@pytest.mark.parametrize('num_fewshot', [0, 2])
@pytest.mark.parametrize('prompt_string', ['Please code:\n', ''])
@pytest.mark.parametrize('generations_per_sample', [1, 3])
def test_code_eval_sentpiece_dataloader(dataset_uri, tmp_path, num_fewshot, prompt_string, generations_per_sample,
                                        tiny_llama_tokenizer):
    pytest.importorskip('datasets')

    local_data = os.path.join(os.path.dirname(__file__), 'local_data')

    tokenizer = tiny_llama_tokenizer
    dataset_uri = f'{local_data}/{dataset_uri}'
    batch_size = 4
    seqlen = 2048

    dl = get_icl_task_dataloader('code_evaluation',
                                 dataset_uri=dataset_uri,
                                 tokenizer=tokenizer,
                                 batch_size=batch_size,
                                 max_seq_len=seqlen,
                                 pad_tok_id=tokenizer.eos_token_id,
                                 num_fewshot=num_fewshot,
                                 prompt_string=prompt_string,
                                 example_delimiter='\n',
                                 continuation_delimiter='',
                                 question_prelimiter='Code start: \n',
                                 destination_path=str(tmp_path / f'icl_{num_fewshot}.jsonl'),
                                 generations_per_sample=generations_per_sample)
    assert isinstance(dl, DataSpec)

    assert isinstance(dl.dataloader, DataLoader)  # pyright
    batch = next(dl.dataloader._get_iterator())

    max_prompt_length = 0
    if isinstance(dl.dataloader.dataset, InContextLearningCodeEvalDataset):
        max_prompt_length = dl.dataloader.dataset.max_prompt_length
    assert tuple(batch['input_ids'].shape) == (batch_size, max_prompt_length)
    assert tuple(batch['attention_mask'].shape) == (batch_size, max_prompt_length)
    assert batch['mode'] == 'generate'
    # the maximum generation length from the small test data
    assert batch['generation_length'] == 129
    assert any(item[0] != tokenizer.eos_token_id for item in batch['input_ids'])  # longest should be pushed left

    decoded_batch = tokenizer.batch_decode(batch['input_ids'])
    assert all(item.count('Code start: \n') == num_fewshot + 1 for item in decoded_batch)

    if len(prompt_string) > 0:
        assert all(item.count('Please code:\n') == 1 for item in decoded_batch)

    assert batch['labels'] == [
        '    for idx, elem in enumerate(numbers):\n        for idx2, elem2 in enumerate(numbers):\n            if idx != idx2:\n                distance = abs(elem - elem2)\n                if distance < threshold:\n                    return True\n\n    return False\n',
        "    result = []\n    current_string = []\n    current_depth = 0\n\n    for c in paren_string:\n        if c == '(':\n            current_depth += 1\n            current_string.append(c)\n        elif c == ')':\n            current_depth -= 1\n            current_string.append(c)\n\n            if current_depth == 0:\n                result.append(''.join(current_string))\n                current_string.clear()\n\n    return result\n",
        '    return number % 1.0\n',
        '    balance = 0\n\n    for op in operations:\n        balance += op\n        if balance < 0:\n            return True\n\n    return False\n',
    ]

    assert decoded_batch[0].endswith(
        "Code start: \nfrom typing import List\n\n\ndef has_close_elements(numbers: List[float], threshold: float) -> bool:\n    \"\"\" Check if in given list of numbers, are any two numbers closer to each other than\n    given threshold.\n    >>> has_close_elements([1.0, 2.0, 3.0], 0.5)\n    False\n    >>> has_close_elements([1.0, 2.8, 3.0, 4.0, 5.0, 2.0], 0.3)\n    True\n    \"\"\"\n"
    )
    assert decoded_batch[1].endswith(
        "Code start: \nfrom typing import List\n\n\ndef separate_paren_groups(paren_string: str) -> List[str]:\n    \"\"\" Input to this function is a string containing multiple groups of nested parentheses. Your goal is to\n    separate those group into separate strings and return the list of those.\n    Separate groups are balanced (each open brace is properly closed) and not nested within each other\n    Ignore any spaces in the input string.\n    >>> separate_paren_groups('( ) (( )) (( )( ))')\n    ['()', '(())', '(()())']\n    \"\"\"\n"
    )
    assert decoded_batch[2].endswith(
        "Code start: \n\n\ndef truncate_number(number: float) -> float:\n    \"\"\" Given a positive floating point number, it can be decomposed into\n    and integer part (largest integer smaller than given number) and decimals\n    (leftover part always smaller than 1).\n\n    Return the decimal part of the number.\n    >>> truncate_number(3.5)\n    0.5\n    \"\"\"\n"
    )
    assert decoded_batch[3].endswith(
        "Code start: \nfrom typing import List\n\n\ndef below_zero(operations: List[int]) -> bool:\n    \"\"\" You're given a list of deposit and withdrawal operations on a bank account that starts with\n    zero balance. Your task is to detect if at any point the balance of account fallls below zero, and\n    at that point function should return True. Otherwise it should return False.\n    >>> below_zero([1, 2, 3])\n    False\n    >>> below_zero([1, 2, -4, 5])\n    True\n    \"\"\"\n"
    )


@pytest.mark.parametrize('dataset_uri', ['human_eval_small.jsonl'])
def test_code_eval_test_cases(dataset_uri, tmp_path, tiny_llama_tokenizer):
    pytest.importorskip('datasets')

    local_data = os.path.join(os.path.dirname(__file__), 'local_data')

    tokenizer = tiny_llama_tokenizer
    dataset_uri = f'{local_data}/{dataset_uri}'
    batch_size = 4
    seqlen = 512

    dl = get_icl_task_dataloader('code_evaluation',
                                 dataset_uri=dataset_uri,
                                 tokenizer=tokenizer,
                                 batch_size=batch_size,
                                 max_seq_len=seqlen,
                                 pad_tok_id=tokenizer.eos_token_id,
                                 num_fewshot=0,
                                 prompt_string='',
                                 example_delimiter='\n',
                                 continuation_delimiter='',
                                 question_prelimiter='Code start: \n',
                                 destination_path=str(tmp_path / f'icl_.jsonl'),
                                 generations_per_sample=1)
    assert isinstance(dl, DataSpec)

    assert isinstance(dl.dataloader, DataLoader)  # pyright
    batch = next(dl.dataloader._get_iterator())

    max_prompt_length = 0
    if isinstance(dl.dataloader.dataset, InContextLearningCodeEvalDataset):
        max_prompt_length = dl.dataloader.dataset.max_prompt_length
    assert tuple(batch['input_ids'].shape) == (batch_size, max_prompt_length)
    assert tuple(batch['attention_mask'].shape) == (batch_size, max_prompt_length)
    assert batch['mode'] == 'generate'
    # the maximum generation length from the small test data
    assert batch['generation_length'] == 129
    assert any(item[0] != tokenizer.eos_token_id for item in batch['input_ids'])  # longest should be pushed left

    mod = types.ModuleType('test_module')
    for prompt, solution, inputs, outputs, entry_point in zip(batch['prompts'], batch['labels'], batch['test_inputs'],
                                                              batch['test_outputs'], batch['entry_points']):
        exec(prompt + solution, mod.__dict__)
        for test_input, test_output in zip(inputs, outputs):
            result = mod.__dict__[entry_point](*eval(test_input))
            assert result == eval(test_output)


@pytest.mark.parametrize('dataset_uri', ['human_eval_small.jsonl'])
def test_code_eval_pass_at_k_validity(dataset_uri, tmp_path, tiny_llama_tokenizer):
    pytest.importorskip('datasets')

    local_data = os.path.join(os.path.dirname(__file__), 'local_data')

    tokenizer = tiny_llama_tokenizer
    dataset_uri = f'{local_data}/{dataset_uri}'
    batch_size = 2
    seqlen = 64

    with pytest.raises(ValueError, match=r'.* pass_at_k .*'):
        get_icl_task_dataloader('code_evaluation',
                                dataset_uri=dataset_uri,
                                tokenizer=tokenizer,
                                batch_size=batch_size,
                                max_seq_len=seqlen,
                                pad_tok_id=tokenizer.eos_token_id,
                                num_fewshot=0,
                                prompt_string='',
                                example_delimiter='\n',
                                continuation_delimiter='',
                                question_prelimiter='Code start: \n',
                                destination_path=str(tmp_path / f'icl_.jsonl'),
                                pass_at_k=10,
                                generations_per_sample=1)


@pytest.mark.parametrize('dataset_uri', ['human_eval_small.jsonl'])
@pytest.mark.parametrize('num_fewshot', [0, 2])
@pytest.mark.parametrize('prompt_string', ['Please code:\n', ''])
@pytest.mark.parametrize('generations_per_sample', [1, 3])
def test_code_eval_task_dataloader(dataset_uri, tmp_path, num_fewshot, prompt_string, generations_per_sample):
    pytest.importorskip('datasets')

    local_data = os.path.join(os.path.dirname(__file__), 'local_data')

    transformers = pytest.importorskip('transformers')
    tokenizer = transformers.AutoTokenizer.from_pretrained('mosaicml/mpt-7b')  # type: ignore reportUnboundVariable
    dataset_uri = f'{local_data}/{dataset_uri}'
    batch_size = 4
    seqlen = 2048

    dl = get_icl_task_dataloader('code_evaluation',
                                 dataset_uri=dataset_uri,
                                 tokenizer=tokenizer,
                                 batch_size=batch_size,
                                 max_seq_len=seqlen,
                                 pad_tok_id=tokenizer.eos_token_id,
                                 num_fewshot=num_fewshot,
                                 prompt_string=prompt_string,
                                 example_delimiter='\n',
                                 continuation_delimiter='',
                                 question_prelimiter='Code start: \n',
                                 destination_path=str(tmp_path / f'icl_{num_fewshot}.jsonl'),
                                 generations_per_sample=generations_per_sample,
                                 generation_kwargs={
                                     'temperature': .9,
                                     'top_k': 40
                                 })
    assert isinstance(dl, DataSpec)

    assert isinstance(dl.dataloader, DataLoader)  # pyright
    batch = next(dl.dataloader._get_iterator())

    max_prompt_length = 0
    if isinstance(dl.dataloader.dataset, InContextLearningCodeEvalDataset):
        max_prompt_length = dl.dataloader.dataset.max_prompt_length
    assert tuple(batch['input_ids'].shape) == (batch_size, max_prompt_length)
    assert tuple(batch['attention_mask'].shape) == (batch_size, max_prompt_length)
    assert batch['mode'] == 'generate'
    # the maximum generation length from the small test data
    assert batch['generation_length'] == 122
    assert any(item[0] != tokenizer.eos_token_id for item in batch['input_ids'])  # longest should be pushed left

    decoded_batch = tokenizer.batch_decode(batch['input_ids'])
    assert all(item.count('Code start: \n') == num_fewshot + 1 for item in decoded_batch)

    if len(prompt_string) > 0:
        assert all(item.count('Please code:\n') == 1 for item in decoded_batch)

    assert batch['labels'] == [
        '    for idx, elem in enumerate(numbers):\n        for idx2, elem2 in enumerate(numbers):\n            if idx != idx2:\n                distance = abs(elem - elem2)\n                if distance < threshold:\n                    return True\n\n    return False\n',
        "    result = []\n    current_string = []\n    current_depth = 0\n\n    for c in paren_string:\n        if c == '(':\n            current_depth += 1\n            current_string.append(c)\n        elif c == ')':\n            current_depth -= 1\n            current_string.append(c)\n\n            if current_depth == 0:\n                result.append(''.join(current_string))\n                current_string.clear()\n\n    return result\n",
        '    return number % 1.0\n',
        '    balance = 0\n\n    for op in operations:\n        balance += op\n        if balance < 0:\n            return True\n\n    return False\n',
    ]

    assert decoded_batch[0].endswith(
        "Code start: \nfrom typing import List\n\n\ndef has_close_elements(numbers: List[float], threshold: float) -> bool:\n    \"\"\" Check if in given list of numbers, are any two numbers closer to each other than\n    given threshold.\n    >>> has_close_elements([1.0, 2.0, 3.0], 0.5)\n    False\n    >>> has_close_elements([1.0, 2.8, 3.0, 4.0, 5.0, 2.0], 0.3)\n    True\n    \"\"\"\n"
    )
    assert decoded_batch[1].endswith(
        "Code start: \nfrom typing import List\n\n\ndef separate_paren_groups(paren_string: str) -> List[str]:\n    \"\"\" Input to this function is a string containing multiple groups of nested parentheses. Your goal is to\n    separate those group into separate strings and return the list of those.\n    Separate groups are balanced (each open brace is properly closed) and not nested within each other\n    Ignore any spaces in the input string.\n    >>> separate_paren_groups('( ) (( )) (( )( ))')\n    ['()', '(())', '(()())']\n    \"\"\"\n"
    )
    assert decoded_batch[2].endswith(
        "Code start: \n\n\ndef truncate_number(number: float) -> float:\n    \"\"\" Given a positive floating point number, it can be decomposed into\n    and integer part (largest integer smaller than given number) and decimals\n    (leftover part always smaller than 1).\n\n    Return the decimal part of the number.\n    >>> truncate_number(3.5)\n    0.5\n    \"\"\"\n"
    )
    assert decoded_batch[3].endswith(
        "Code start: \nfrom typing import List\n\n\ndef below_zero(operations: List[int]) -> bool:\n    \"\"\" You're given a list of deposit and withdrawal operations on a bank account that starts with\n    zero balance. Your task is to detect if at any point the balance of account fallls below zero, and\n    at that point function should return True. Otherwise it should return False.\n    >>> below_zero([1, 2, 3])\n    False\n    >>> below_zero([1, 2, -4, 5])\n    True\n    \"\"\"\n"
    )


@pytest.mark.parametrize('dataset_uri', ['human_eval_small.jsonl'])
@pytest.mark.parametrize('num_fewshot', [0, 1])
def test_eval_split_batch(tiny_opt_tokenizer, dataset_uri, num_fewshot, tmp_path):
    pytest.importorskip('datasets')

    local_data = os.path.join(os.path.dirname(__file__), 'local_data')
    transformers = pytest.importorskip('transformers')
    tokenizer = transformers.AutoTokenizer.from_pretrained('mosaicml/mpt-7b')  # type: ignore reportUnboundVariable
    dataset_uri = f'{local_data}/{dataset_uri}'
    batch_size = 4
    seqlen = 512

    dl = get_icl_task_dataloader('code_evaluation',
                                 dataset_uri=dataset_uri,
                                 tokenizer=tokenizer,
                                 batch_size=batch_size,
                                 max_seq_len=seqlen,
                                 pad_tok_id=tokenizer.eos_token_id,
                                 num_fewshot=num_fewshot,
                                 prompt_string='',
                                 example_delimiter='\n',
                                 continuation_delimiter='',
                                 question_prelimiter='Code start: \n',
                                 destination_path=str(tmp_path / f'icl_{num_fewshot}.jsonl'),
                                 generations_per_sample=1,
                                 generation_kwargs={
                                     'temperature': .9,
                                     'top_k': 40
                                 })
    assert isinstance(dl, DataSpec)
    assert isinstance(dl.dataloader, DataLoader)  # pyright
    batch = next(dl.dataloader._get_iterator())
    microbatch_size = 1
    microbatches = dl.split_batch(batch, microbatch_size)
    assert len(microbatches) == 4
    for microbatch in microbatches:
        assert dl.get_num_samples_in_batch(microbatch) == 1
        assert 'input_ids' in microbatch
        # TODO: what should this be?
        # assert tuple(microbatch['input_ids'].shape) == (microbatch_size, seqlen)
        assert 'attention_mask' in microbatch
        # assert tuple(microbatch['attention_mask'].shape) == (microbatch_size, seqlen)
        assert isinstance(microbatch['generation_kwargs'], dict)
        assert microbatch['generation_kwargs']['temperature'] == .9
        assert microbatch['generation_kwargs']['top_k'] == 40
        assert microbatch['generation_kwargs']['pad_token_id'] == 0
        assert microbatch['generation_kwargs']['num_beams'] == 1
        assert microbatch['generation_kwargs']['num_return_sequences'] == 1
        assert microbatch['generation_kwargs']['do_sample'] == True
        assert microbatch['generation_kwargs']['use_cache'] == True
        assert microbatch['generation_kwargs']['eos_token_id'] == 0


@pytest.mark.parametrize('dataset_uri', ['lambada_small.jsonl'])
@pytest.mark.parametrize('num_fewshot', [0, 5])
@device('gpu')
def test_lm_task_evaluation(device, dataset_uri, num_fewshot, tiny_gpt2_tokenizer, tmp_path):
    pytest.importorskip('datasets')
    in_memory_logger = InMemoryLogger()  # track the logged metrics in the in_memory_logger
    local_data = os.path.join(os.path.dirname(__file__), 'local_data')
    dataset_uri = f'{local_data}/{dataset_uri}'
    tokenizer = tiny_gpt2_tokenizer
    batch_size = 2
    dl = get_icl_task_dataloader(
        'language_modeling',
        dataset_uri=dataset_uri,
        tokenizer=tokenizer,
        batch_size=batch_size,
        max_seq_len=2048,
        pad_tok_id=tokenizer.eos_token_id,
        num_fewshot=num_fewshot,
        prompt_string='',
        example_delimiter='\n',
        continuation_delimiter='',
        destination_path=str(tmp_path / 'icl.jsonl'),
    )

    evaluator = Evaluator(label='lambada', dataloader=dl, metric_names=['InContextLearningLMAccuracy'])

    transformers = pytest.importorskip('transformers')
    config = transformers.AutoConfig.from_pretrained('EleutherAI/gpt-neo-125M')
    model = transformers.AutoModelForCausalLM.from_config(config)
    model = HuggingFaceModel(
        model=model,
        tokenizer=None,
        eval_metrics=[InContextLearningLMAccuracy()],
        use_logits=True,
    )

    trainer = Trainer(model=model, max_duration='1ep', loggers=in_memory_logger)
    trainer.eval(eval_dataloader=evaluator, subset_num_batches=2)
    assert 'metrics/lambada/InContextLearningLMAccuracy' in in_memory_logger.data.keys()
    assert in_memory_logger.data['metrics/lambada/InContextLearningLMAccuracy'][0][1].item() == 0


@pytest.mark.parametrize('num_fewshot', [0, 5])
@pytest.mark.parametrize('dataset_uri', ['winograd_small.jsonl'])
@pytest.mark.filterwarnings(r'ignore:Cannot split .* of length.*:UserWarning')
def test_schema_task_evaluation(num_fewshot, dataset_uri, tiny_gpt2_tokenizer, tmp_path, tiny_gpt2_model):
    pytest.importorskip('datasets')
    in_memory_logger = InMemoryLogger()  # track the logged metrics in the in_memory_logger
    local_data = os.path.join(os.path.dirname(__file__), 'local_data')
    dataset_uri = f'{local_data}/{dataset_uri}'
    tokenizer = tiny_gpt2_tokenizer
    batch_size = 8
    dl = get_icl_task_dataloader(
        'schema',
        dataset_uri=dataset_uri,
        tokenizer=tokenizer,
        batch_size=batch_size,
        max_seq_len=1024,
        pad_tok_id=tokenizer.eos_token_id,
        num_fewshot=num_fewshot,
        prompt_string='',
        example_delimiter='\n',
        continuation_delimiter=': ',
        destination_path=str(tmp_path / 'icl.jsonl'),
    )

    evaluator = Evaluator(label='winograd', dataloader=dl, metric_names=['InContextLearningMultipleChoiceAccuracy'])

    model = HuggingFaceModel(
        model=tiny_gpt2_model,
        tokenizer=tokenizer,
        eval_metrics=[InContextLearningMultipleChoiceAccuracy()],
        use_logits=True,
    )

    trainer = Trainer(model=model, max_duration='1ba', loggers=in_memory_logger)
    trainer.eval(eval_dataloader=evaluator)
    assert 'metrics/winograd/InContextLearningMultipleChoiceAccuracy' in in_memory_logger.data.keys()
    assert in_memory_logger.data['metrics/winograd/InContextLearningMultipleChoiceAccuracy'][0][1].item() > 0
    num_samples = 0
    with open(dataset_uri) as f:
        for _ in f:
            num_samples += 1
    assert trainer.state.eval_metrics['winograd']['InContextLearningMultipleChoiceAccuracy'].total == num_samples


@pytest.mark.parametrize('dataset_uri', ['mmlu_small.jsonl'])
@pytest.mark.parametrize('num_fewshot', [0, 5])
@device('gpu')
@world_size(1, 2)
@pytest.mark.filterwarnings(r'ignore:Cannot split .* of length.*:UserWarning')
def test_mc_task_evaluation_subcategories(device, world_size, dataset_uri, num_fewshot, tiny_gpt2_model,
                                          tiny_gpt2_tokenizer, tmp_path):
    pytest.importorskip('datasets')
    in_memory_logger = InMemoryLogger()  # track the logged metrics in the in_memory_logger
    local_data = os.path.join(os.path.dirname(__file__), 'local_data')
    dataset_uri = f'{local_data}/{dataset_uri}'
    tokenizer = tiny_gpt2_tokenizer
    batch_size = 8
    max_seq_len = 64
    tmp_path_to_broadcast = str(os.path.abspath(tmp_path))
    gathered_paths = dist.all_gather_object(tmp_path_to_broadcast)
    reproducibility.seed_all(1234)
    dls = get_icl_task_dataloader('multiple_choice',
                                  dataset_uri=dataset_uri,
                                  tokenizer=tokenizer,
                                  batch_size=batch_size,
                                  max_seq_len=max_seq_len,
                                  pad_tok_id=tokenizer.eos_token_id,
                                  num_fewshot=num_fewshot,
                                  prompt_string='',
                                  example_delimiter='\n',
                                  continuation_delimiter=': ',
                                  destination_path=str(Path(gathered_paths[0]) / 'icl.jsonl'),
                                  has_categories=True)

    assert isinstance(dls, dict)
    evaluators = [
        Evaluator(label='mmlu/' + k, dataloader=dl, metric_names=['InContextLearningMultipleChoiceAccuracy'])
        for k, dl in dls.items()
    ]

    model = HuggingFaceModel(
        model=tiny_gpt2_model,
        tokenizer=tiny_gpt2_tokenizer,
        eval_metrics=[InContextLearningMultipleChoiceAccuracy()],
        use_logits=True,
    )

    trainer = Trainer(model=model, loggers=in_memory_logger)
    trainer.eval(eval_dataloader=evaluators)
    assert 'metrics/mmlu/computer_security/InContextLearningMultipleChoiceAccuracy' in in_memory_logger.data.keys()
    assert in_memory_logger.data['metrics/mmlu/computer_security/InContextLearningMultipleChoiceAccuracy'][0][1].item(
    ) > 0
    total = trainer.state.eval_metrics['mmlu/computer_security']['InContextLearningMultipleChoiceAccuracy'].total
    dist.all_reduce(total)  # type: ignore
    assert total.item() == 4  # type: ignore


@pytest.mark.parametrize('dataset_uri', ['piqa_small.jsonl', 'hellaswag_small.jsonl'])
@pytest.mark.parametrize('num_fewshot', [0, 5])
@pytest.mark.filterwarnings(r'ignore:Cannot split .* of length.*:UserWarning')
@device('gpu')
@world_size(1, 2)
def test_mc_task_evaluation(device, world_size, num_fewshot, dataset_uri, tiny_gpt2_tokenizer, tmp_path,
                            tiny_gpt2_model):
    pytest.importorskip('datasets')
    in_memory_logger = InMemoryLogger()  # track the logged metrics in the in_memory_logger
    local_data = os.path.join(os.path.dirname(__file__), 'local_data')
    dataset_uri = f'{local_data}/{dataset_uri}'
    tokenizer = tiny_gpt2_tokenizer
    batch_size = 8
    tmp_path_to_broadcast = str(os.path.abspath(tmp_path))
    gathered_paths = dist.all_gather_object(tmp_path_to_broadcast)

    # seed because the fewshot selection is currently unseeded
    reproducibility.seed_all(1234)
    dl = get_icl_task_dataloader(
        'multiple_choice',
        dataset_uri=dataset_uri,
        tokenizer=tokenizer,
        batch_size=batch_size,
        max_seq_len=64,
        pad_tok_id=tokenizer.eos_token_id,
        num_fewshot=num_fewshot,
        prompt_string='',
        example_delimiter='\n',
        continuation_delimiter=': ',
        destination_path=str(Path(gathered_paths[0]) / 'icl.jsonl'),
    )

    evaluator = Evaluator(label='mc', dataloader=dl, metric_names=['InContextLearningMultipleChoiceAccuracy'])

    model = HuggingFaceModel(
        model=tiny_gpt2_model,
        tokenizer=tiny_gpt2_tokenizer,
        eval_metrics=[InContextLearningMultipleChoiceAccuracy()],
        use_logits=True,
    )

    trainer = Trainer(model=model, max_duration='1ba', loggers=in_memory_logger)
    trainer.eval(eval_dataloader=evaluator)
    assert 'metrics/mc/InContextLearningMultipleChoiceAccuracy' in in_memory_logger.data.keys()
    assert in_memory_logger.data['metrics/mc/InContextLearningMultipleChoiceAccuracy'][0][1].item() >= 0
    num_samples = 0
    with open(dataset_uri) as f:
        for _ in f:
            num_samples += 1
    total = trainer.state.eval_metrics['mc']['InContextLearningMultipleChoiceAccuracy'].total
    dist.all_reduce(total)  # type: ignore
    assert total.item() == num_samples  # type: ignore


@pytest.mark.parametrize('num_fewshot', [0, 5])
@pytest.mark.parametrize('dataset_uri', ['triviaqa_small.jsonl'])
@pytest.mark.filterwarnings(r'ignore:.*The dataloader_len \(2\) is greater than the length.*:UserWarning')
@pytest.mark.filterwarnings(r'ignore:Cannot split .* of length.*:UserWarning')
@device('gpu')
@world_size(1, 2)
def test_qa_task_evaluation_opt_tokenizer(device, world_size, tiny_opt_tokenizer, tiny_opt_model, num_fewshot,
                                          dataset_uri, tmp_path):
    pytest.importorskip('datasets')
    in_memory_logger = InMemoryLogger()  # track the logged metrics in the in_memory_logger
    local_data = os.path.join(os.path.dirname(__file__), 'local_data')
    dataset_uri = f'{local_data}/{dataset_uri}'
    tokenizer = tiny_opt_tokenizer

    batch_size = 4
    tmp_path_to_broadcast = str(os.path.abspath(tmp_path))
    gathered_paths = dist.all_gather_object(tmp_path_to_broadcast)
    dl = get_icl_task_dataloader(
        'question_answering',
        dataset_uri=dataset_uri,
        tokenizer=tokenizer,
        batch_size=batch_size,
        max_seq_len=1024,
        pad_tok_id=tokenizer.eos_token_id,
        num_fewshot=num_fewshot,
        prompt_string='',
        example_delimiter='\n',
        continuation_delimiter=': ',
        destination_path=str(Path(gathered_paths[0]) / 'icl.jsonl'),
    )

    evaluator = Evaluator(label='triviaqa', dataloader=dl, metric_names=['InContextLearningQAAccuracy'])
    model = HuggingFaceModel(
        model=tiny_opt_model,
        tokenizer=tokenizer,
        eval_metrics=[InContextLearningQAAccuracy()],
        use_logits=True,
    )

    trainer = Trainer(model=model, max_duration='1ba', loggers=in_memory_logger)

    trainer.eval(eval_dataloader=evaluator, subset_num_batches=2)
    assert 'metrics/triviaqa/InContextLearningQAAccuracy' in in_memory_logger.data.keys()
    assert in_memory_logger.data['metrics/triviaqa/InContextLearningQAAccuracy'][0][1].item() == 0


@pytest.mark.parametrize('num_fewshot', [5])
@pytest.mark.parametrize('dataset_uri', ['gsm8k_small.jsonl'])
@device('gpu')
@world_size(1, 2)
@pytest.mark.filterwarnings(r'ignore:.*The dataloader_len \(2\) is greater than the length.*:UserWarning')
@pytest.mark.filterwarnings(r'ignore:Cannot split .* of length.*:UserWarning')
def test_qa_task_evaluation_with_cot_opt_tokenizer(device, world_size, tiny_opt_tokenizer, tiny_opt_model, num_fewshot,
                                                   dataset_uri, tmp_path):
    pytest.importorskip('datasets')
    in_memory_logger = InMemoryLogger()  # track the logged metrics in the in_memory_logger
    local_data = os.path.join(os.path.dirname(__file__), 'local_data')
    dataset_uri = f'{local_data}/{dataset_uri}'
    tokenizer = tiny_opt_tokenizer

    batch_size = 4
    tmp_path_to_broadcast = str(os.path.abspath(tmp_path))
    gathered_paths = dist.all_gather_object(tmp_path_to_broadcast)
    dl = get_icl_task_dataloader(
        'question_answering',
        dataset_uri=dataset_uri,
        tokenizer=tokenizer,
        batch_size=batch_size,
        max_seq_len=1024,
        pad_tok_id=tokenizer.eos_token_id,
        num_fewshot=num_fewshot,
        prompt_string='',
        example_delimiter='\n',
        continuation_delimiter="A: Let's think step by step. ",
        cot_delimiter=' #### ',
        destination_path=str(Path(gathered_paths[0]) / 'icl.jsonl'),
    )

    evaluator = Evaluator(label='gsm8k', dataloader=dl, metric_names=['InContextLearningQAAccuracy'])
    model = HuggingFaceModel(
        model=tiny_opt_model,
        tokenizer=tokenizer,
        eval_metrics=[InContextLearningQAAccuracy()],
        use_logits=True,
    )

    trainer = Trainer(model=model, max_duration='1ba', loggers=in_memory_logger)

    trainer.eval(eval_dataloader=evaluator, subset_num_batches=2)
    assert 'metrics/gsm8k/InContextLearningQAAccuracy' in in_memory_logger.data.keys()
    assert in_memory_logger.data['metrics/gsm8k/InContextLearningQAAccuracy'][0][1].item() == 0


@pytest.mark.parametrize('dataset_uri', ['triviaqa_small.jsonl'])
@pytest.mark.parametrize('num_fewshot', [0, 5])
@device('gpu')
@world_size(1, 2)
@pytest.mark.filterwarnings(r'ignore:.*The dataloader_len \(2\) is greater than the length.*:UserWarning')
def test_qa_task_evaluation(device, world_size, num_fewshot, dataset_uri, tiny_gpt2_tokenizer, tiny_gpt2_model,
                            tmp_path):
    pytest.importorskip('datasets')
    in_memory_logger = InMemoryLogger()  # track the logged metrics in the in_memory_logger
    local_data = os.path.join(os.path.dirname(__file__), 'local_data')
    dataset_uri = f'{local_data}/{dataset_uri}'
    tokenizer = tiny_gpt2_tokenizer
    batch_size = 2
    tmp_path_to_broadcast = str(os.path.abspath(tmp_path))
    gathered_paths = dist.all_gather_object(tmp_path_to_broadcast)
    dl = get_icl_task_dataloader(
        'question_answering',
        dataset_uri=dataset_uri,
        tokenizer=tokenizer,
        batch_size=batch_size,
        max_seq_len=1024,
        pad_tok_id=tokenizer.eos_token_id,
        num_fewshot=num_fewshot,
        prompt_string='',
        example_delimiter='\n',
        continuation_delimiter=': ',
        destination_path=str(Path(gathered_paths[0]) / 'icl.jsonl'),
    )

    evaluator = Evaluator(label='triviaqa', dataloader=dl, metric_names=['InContextLearningQAAccuracy'])

    model = HuggingFaceModel(
        model=tiny_gpt2_model,
        tokenizer=tiny_gpt2_tokenizer,
        eval_metrics=[InContextLearningQAAccuracy()],
        use_logits=True,
    )

    trainer = Trainer(model=model, max_duration='1ba', loggers=in_memory_logger)

    trainer.eval(eval_dataloader=evaluator, subset_num_batches=2)
    assert 'metrics/triviaqa/InContextLearningQAAccuracy' in in_memory_logger.data.keys()
    assert in_memory_logger.data['metrics/triviaqa/InContextLearningQAAccuracy'][0][1].item() == 0


@pytest.mark.parametrize('dataset_uri', ['gsm8k_small.jsonl'])
@pytest.mark.parametrize('num_fewshot', [5])
@pytest.mark.filterwarnings(r'ignore:.*The dataloader_len \(2\) is greater than the length.*:UserWarning')
@device('gpu')
@world_size(1, 2)
def test_qa_task_with_cot_evaluation(device, world_size, num_fewshot, dataset_uri, tiny_gpt2_tokenizer, tiny_gpt2_model,
                                     tmp_path):
    pytest.importorskip('datasets')
    in_memory_logger = InMemoryLogger()  # track the logged metrics in the in_memory_logger
    local_data = os.path.join(os.path.dirname(__file__), 'local_data')
    dataset_uri = f'{local_data}/{dataset_uri}'
    tokenizer = tiny_gpt2_tokenizer
    batch_size = 2
    tmp_path_to_broadcast = str(os.path.abspath(tmp_path))
    gathered_paths = dist.all_gather_object(tmp_path_to_broadcast)
    dl = get_icl_task_dataloader(
        'question_answering',
        dataset_uri=dataset_uri,
        tokenizer=tokenizer,
        batch_size=batch_size,
        max_seq_len=1024,
        pad_tok_id=tokenizer.eos_token_id,
        num_fewshot=num_fewshot,
        prompt_string='',
        example_delimiter='\n',
        continuation_delimiter="A: Let's think step by step",
        cot_delimiter=' #### ',
        destination_path=str(Path(gathered_paths[0]) / 'icl.jsonl'),
    )

    evaluator = Evaluator(label='gsm8k', dataloader=dl, metric_names=['InContextLearningQAAccuracy'])

    model = HuggingFaceModel(
        model=tiny_gpt2_model,
        tokenizer=tiny_gpt2_tokenizer,
        eval_metrics=[InContextLearningQAAccuracy()],
        use_logits=True,
    )

    trainer = Trainer(model=model, max_duration='1ba', loggers=in_memory_logger)

    trainer.eval(eval_dataloader=evaluator, subset_num_batches=2)
    assert 'metrics/gsm8k/InContextLearningQAAccuracy' in in_memory_logger.data.keys()
    assert in_memory_logger.data['metrics/gsm8k/InContextLearningQAAccuracy'][0][1].item() == 0


def test_code_eval_requires_envvar(monkeypatch):
    monkeypatch.delenv('CODE_EVAL_DEVICE', raising=False)
    with pytest.raises(ValueError, match='Attempting to use InContextLearningCodeEvalAccuracy but.*'):
        InContextLearningCodeEvalAccuracy().get_client()


def test_code_eval_requires_valid_envvar(monkeypatch):
    monkeypatch.setenv('CODE_EVAL_DEVICE', 'bigchungus')
    with pytest.raises(ValueError, match='Environment variable `CODE_EVAL_DEVICE` must be on.*'):
        InContextLearningCodeEvalAccuracy().get_client()


@pytest.mark.parametrize('dataset_uri', ['human_eval_small.jsonl'])
@pytest.mark.parametrize('num_fewshot', [0])
@pytest.mark.parametrize('generations_per_sample', range(1, 3))
@device('gpu')
@world_size(1, 2)
@pytest.mark.filterwarnings(r'ignore:.*The dataloader_len \(2\) is greater than the length.*:UserWarning')
def test_code_eval_microbatching(monkeypatch, device, world_size, tiny_opt_tokenizer, tiny_opt_model, num_fewshot,
                                 dataset_uri, tmp_path, generations_per_sample):
    pytest.importorskip('datasets')
    monkeypatch.setenv('CODE_EVAL_DEVICE', 'LOCAL')
    in_memory_logger = InMemoryLogger()  # track the logged metrics in the in_memory_logger
    local_data = os.path.join(os.path.dirname(__file__), 'local_data')
    dataset_uri = f'{local_data}/{dataset_uri}'
    tokenizer = tiny_opt_tokenizer
    batch_size = 4

    tmp_path_to_broadcast = str(os.path.abspath(tmp_path))
    gathered_paths = dist.all_gather_object(tmp_path_to_broadcast)
    dl = get_icl_task_dataloader(
        'code_evaluation',
        dataset_uri=dataset_uri,
        tokenizer=tokenizer,
        batch_size=batch_size,
        max_seq_len=150,
        pad_tok_id=tokenizer.eos_token_id,
        num_fewshot=num_fewshot,
        prompt_string='',
        example_delimiter='\n',
        continuation_delimiter=': ',
        destination_path=str(Path(gathered_paths[0]) / 'icl.jsonl'),
        generations_per_sample=generations_per_sample,
    )

    evaluator = Evaluator(label='humaneval',
                          dataloader=dl,
                          metric_names=['InContextLearningCodeEvalAccuracy'],
                          device_eval_microbatch_size=1)
    model = HuggingFaceModel(
        model=tiny_opt_model,
        tokenizer=tokenizer,
        eval_metrics=[InContextLearningCodeEvalAccuracy()],
        use_logits=True,
    )

    trainer = Trainer(model=model, max_duration='1ba', loggers=in_memory_logger)
    torch.use_deterministic_algorithms(False)
    trainer.eval(eval_dataloader=evaluator, subset_num_batches=2)
    torch.use_deterministic_algorithms(True)
    assert 'metrics/humaneval/InContextLearningCodeEvalAccuracy' in in_memory_logger.data.keys()
    assert in_memory_logger.data['metrics/humaneval/InContextLearningCodeEvalAccuracy'][0][1].item() == 0


@pytest.mark.parametrize('dataset_uri', ['human_eval_small.jsonl'])
@pytest.mark.parametrize('num_fewshot', [0])
@pytest.mark.parametrize('generations_per_sample', range(1, 3))
@device('gpu')
@world_size(1, 2)
@pytest.mark.filterwarnings(r'ignore:.*The dataloader_len \(2\) is greater than the length.*:UserWarning')
def test_code_eval_sentpiece_evaluation(monkeypatch, device, world_size, num_fewshot, dataset_uri, tiny_t5_tokenizer,
                                        tiny_t5_model, tmp_path, generations_per_sample):
    pytest.importorskip('datasets')
    monkeypatch.setenv('CODE_EVAL_DEVICE', 'LOCAL')
    in_memory_logger = InMemoryLogger()  # track the logged metrics in the in_memory_logger
    local_data = os.path.join(os.path.dirname(__file__), 'local_data')
    dataset_uri = f'{local_data}/{dataset_uri}'
    tokenizer = tiny_t5_tokenizer
    batch_size = 2
    tmp_path_to_broadcast = str(os.path.abspath(tmp_path))
    gathered_paths = dist.all_gather_object(tmp_path_to_broadcast)
    dl = get_icl_task_dataloader(
        'code_evaluation',
        dataset_uri=dataset_uri,
        tokenizer=tokenizer,
        batch_size=batch_size,
        max_seq_len=175,
        pad_tok_id=tokenizer.eos_token_id,
        num_fewshot=num_fewshot,
        prompt_string='',
        example_delimiter='\n',
        continuation_delimiter=': ',
        destination_path=str(Path(gathered_paths[0]) / 'icl.jsonl'),
        generations_per_sample=generations_per_sample,
    )

    evaluator = Evaluator(label='humaneval', dataloader=dl, metric_names=['InContextLearningCodeEvalAccuracy'])
    model = HuggingFaceModel(
        model=tiny_t5_model,
        tokenizer=tiny_t5_tokenizer,
        eval_metrics=[InContextLearningCodeEvalAccuracy()],
        use_logits=True,
    )

    trainer = Trainer(model=model, max_duration='1ba', loggers=in_memory_logger)
    torch.use_deterministic_algorithms(False)
    trainer.eval(eval_dataloader=evaluator, subset_num_batches=2)
    torch.use_deterministic_algorithms(True)
    assert 'metrics/humaneval/InContextLearningCodeEvalAccuracy' in in_memory_logger.data.keys()
    assert in_memory_logger.data['metrics/humaneval/InContextLearningCodeEvalAccuracy'][0][1].item() == 0


@pytest.mark.parametrize('dataset_uri', ['human_eval_small.jsonl'])
@pytest.mark.parametrize('num_fewshot', [0, 2])
@pytest.mark.parametrize('generations_per_sample', [1])
@pytest.mark.filterwarnings(r'ignore: Input length of input_ids is')
@device('gpu')
@world_size(1, 2)
@pytest.mark.filterwarnings(r'ignore:.*The dataloader_len \(2\) is greater than the length.*:UserWarning')
def test_code_eval_task_evaluation(monkeypatch, device, world_size, num_fewshot, dataset_uri, tiny_gpt2_tokenizer,
                                   tiny_gpt2_model, tmp_path, generations_per_sample):
    pytest.importorskip('datasets')
    monkeypatch.setenv('CODE_EVAL_DEVICE', 'LOCAL')
    in_memory_logger = InMemoryLogger()  # track the logged metrics in the in_memory_logger
    local_data = os.path.join(os.path.dirname(__file__), 'local_data')
    dataset_uri = f'{local_data}/{dataset_uri}'
    tokenizer = tiny_gpt2_tokenizer
    batch_size = 2
    tmp_path_to_broadcast = str(os.path.abspath(tmp_path))
    gathered_paths = dist.all_gather_object(tmp_path_to_broadcast)
    dl = get_icl_task_dataloader(
        'code_evaluation',
        dataset_uri=dataset_uri,
        tokenizer=tokenizer,
        batch_size=batch_size,
        max_seq_len=64 * num_fewshot,
        pad_tok_id=tokenizer.eos_token_id,
        num_fewshot=num_fewshot,
        prompt_string='',
        example_delimiter='\n',
        continuation_delimiter=': ',
        destination_path=str(Path(gathered_paths[0]) / 'icl.jsonl'),
        generations_per_sample=generations_per_sample,
    )

    evaluator = Evaluator(label='humaneval', dataloader=dl, metric_names=['InContextLearningCodeEvalAccuracy'])
    model = HuggingFaceModel(
        model=tiny_gpt2_model,
        tokenizer=tiny_gpt2_tokenizer,
        eval_metrics=[InContextLearningCodeEvalAccuracy()],
        use_logits=True,
    )

    trainer = Trainer(model=model, max_duration='1ba', loggers=in_memory_logger)
    torch.use_deterministic_algorithms(False)
    trainer.eval(eval_dataloader=evaluator, subset_num_batches=2)
    torch.use_deterministic_algorithms(True)
    assert 'metrics/humaneval/InContextLearningCodeEvalAccuracy' in in_memory_logger.data.keys()
    assert in_memory_logger.data['metrics/humaneval/InContextLearningCodeEvalAccuracy'][0][1].item() == 0


@pytest.mark.parametrize('dataset_uri', ['lambada_small.jsonl'])
def test_lm_spacing_dataloader(dataset_uri, tiny_gpt2_tokenizer, tmp_path):
    pytest.importorskip('datasets')

    local_data = os.path.join(os.path.dirname(__file__), 'local_data')

    tokenizer = tiny_gpt2_tokenizer
    dataset_uri = f'{local_data}/{dataset_uri}'
    batch_size = 2
    seqlen = 512
    dl = get_icl_task_dataloader('language_modeling',
                                 dataset_uri=dataset_uri,
                                 tokenizer=tokenizer,
                                 batch_size=batch_size,
                                 max_seq_len=seqlen,
                                 pad_tok_id=tokenizer.eos_token_id,
                                 num_fewshot=1,
                                 prompt_string='',
                                 example_delimiter='\n',
                                 continuation_delimiter=' UNIQUE ',
                                 destination_path=str(tmp_path / 'icl.jsonl'))
    assert isinstance(dl, DataSpec)
    assert isinstance(dl.dataloader, DataLoader)  # pyright
    first_batch = next(dl.dataloader._get_iterator())
    second_batch = next(dl.dataloader._get_iterator())

    first_batch_text = tokenizer.decode(first_batch['input_ids'][0], skip_special_tokens=True)
    second_batch_text = tokenizer.decode(second_batch['input_ids'][0], skip_special_tokens=True)

    first_batch_without_last_word = ' '.join(first_batch_text.split(' ')[:-1])
    second_batch_without_last_word = ' '.join(second_batch_text.split(' ')[:-1])

    assert first_batch_without_last_word.endswith(' UNIQUE')
    assert second_batch_without_last_word.endswith(' UNIQUE')

    assert first_batch_without_last_word.count(' UNIQUE ') == 1
    assert second_batch_without_last_word.count(' UNIQUE ') == 1


@pytest.mark.parametrize('dataset_uri', ['hf://mosaicml/test_dataset'])
@pytest.mark.parametrize('num_fewshot', [0, 1])
@pytest.mark.parametrize('prompt_string', ['Complete the voiceline: ', ''])
@pytest.mark.parametrize('hf_loading_vars', [{
    'split': 'test',
    'name': 'juggernaut',
}])
@pytest.mark.parametrize('hf_parsing_map', [None, {'context': ['context'], 'continuation': ['continuation']}])
@pytest.mark.filterwarnings(
    r'ignore:The repository for mosaicml/test_dataset contains custom code which must*:FutureWarning')
def test_hf_dataloading_lm_dataloader(dataset_uri, tiny_gpt2_tokenizer, tmp_path, num_fewshot, prompt_string,
                                      hf_loading_vars, hf_parsing_map):
    pytest.importorskip('datasets')

    tokenizer = tiny_gpt2_tokenizer
    batch_size = 2
    seqlen = 2048
    dl = get_icl_task_dataloader('language_modeling',
                                 dataset_uri=dataset_uri,
                                 tokenizer=tokenizer,
                                 batch_size=batch_size,
                                 max_seq_len=seqlen,
                                 pad_tok_id=tokenizer.eos_token_id,
                                 num_fewshot=0,
                                 prompt_string='',
                                 example_delimiter='\n',
                                 continuation_delimiter=' ',
                                 destination_path=str(tmp_path / 'test_dataset_lm_juggernaut.jsonl'),
                                 hf_loading_vars=hf_loading_vars,
                                 hf_parsing_map=hf_parsing_map)
    assert isinstance(dl, DataSpec)
    assert isinstance(dl.dataloader, DataLoader)  # pyright
    batch = next(dl.dataloader._get_iterator())

    assert 'input_ids' in batch
    assert tuple(batch['input_ids'].shape) == (batch_size, seqlen)
    assert 'attention_mask' in batch
    assert tuple(batch['attention_mask'].shape) == (batch_size, seqlen)
    assert 'continuation_indices' in batch
    assert isinstance(batch['continuation_indices'], list) and len(batch['continuation_indices']) == batch_size
    assert 'mode' in batch
    assert batch['mode'] == 'icl_task'
    min_idx = min(batch['continuation_indices'][0]).item()
    max_idx = max(batch['continuation_indices'][0]).item()
    assert tokenizer.decode(batch['input_ids'][0][min_idx:max_idx + 1]) == ' and me.'

    decoded_batch = [tokenizer.decode(row[row != tokenizer.eos_token_id]) for row in batch['input_ids']]
    assert decoded_batch[0] == "Looks like it's just you and me."
    assert decoded_batch[1] == "There's a fine line between bravery and stupidity."


@pytest.mark.parametrize('dataset_uri', ['hf://mosaicml/test_dataset'])
@pytest.mark.parametrize('num_fewshot', [0, 1])
@pytest.mark.parametrize('prompt_string', ['What spell does this invoke? ', ''])
@pytest.mark.parametrize('hf_loading_vars', [{
    'split': 'test',
    'name': 'invoker',
}])
@pytest.mark.parametrize('hf_parsing_map', [{'context': ['quas', 'wex', 'exort'], 'answer': ['spell']}])
@pytest.mark.filterwarnings(
    r'ignore:The repository for mosaicml/test_dataset contains custom code which must*:FutureWarning')
def test_hf_dataloading_custom_parsing(dataset_uri, tiny_gpt2_tokenizer, tmp_path, num_fewshot, prompt_string,
                                       hf_loading_vars, hf_parsing_map):
    pytest.importorskip('datasets')

    tokenizer = tiny_gpt2_tokenizer
    batch_size = 2
    seqlen = 2048

    # empirical number from the small test dataset
    maximum_answer_length = 4

    dl = get_icl_task_dataloader('question_answering',
                                 dataset_uri=dataset_uri,
                                 tokenizer=tokenizer,
                                 batch_size=batch_size,
                                 max_seq_len=seqlen,
                                 pad_tok_id=tokenizer.eos_token_id,
                                 num_fewshot=num_fewshot,
                                 prompt_string=prompt_string,
                                 example_delimiter='\n',
                                 question_prelimiter='Orbs: ',
                                 continuation_delimiter='\nSpell:',
                                 destination_path=str(tmp_path / 'test_dataset_lm_juggernaut.jsonl'),
                                 hf_loading_vars=hf_loading_vars,
                                 hf_parsing_map=hf_parsing_map)
    assert isinstance(dl, DataSpec)
    assert isinstance(dl.dataloader, DataLoader)  # pyright
    batch = next(dl.dataloader._get_iterator())

    assert tuple(batch['input_ids'].shape) == (batch_size, seqlen - maximum_answer_length)
    assert tuple(batch['attention_mask'].shape) == (batch_size, seqlen - maximum_answer_length)
    assert batch['mode'] == 'generate'
    # the maximum generation length from the small test data
    assert batch['generation_length'] == maximum_answer_length
    assert all(item[0] == tokenizer.eos_token_id for item in batch['input_ids'])

    decoded_batch = tokenizer.batch_decode(batch['input_ids'])
    assert all(item.count('Orbs: ') == num_fewshot + 1 for item in decoded_batch)
    assert all(item.count('\nSpell:') == num_fewshot + 1 for item in decoded_batch)

    if len(prompt_string) > 0:
        assert all(item.count('What spell does this invoke? ') == 1 for item in decoded_batch)
    assert all(
        set(found) == set(expected) for found, expected in zip(batch['labels'], [['defeaning blast'], ['cold snap']]))
    assert decoded_batch[0].endswith('Orbs: quas wex exort\nSpell:')
    assert decoded_batch[1].endswith('Orbs: quas quas quas\nSpell:')
>>>>>>> 50f41cbc
<|MERGE_RESOLUTION|>--- conflicted
+++ resolved
@@ -492,1977 +492,4 @@
     assert tokenized_example['context'][:len(tokenized_input)].tolist() == tokenized_input
     assert tokenized_example['context'][-1] == tokenizer.eos_token_id
     assert len(tokenized_example['context']) == seqlen
-<<<<<<< HEAD
-    assert type(tokenized_example['answer']) == str
-=======
-    assert type(tokenized_example['answer']) == str
-
-
-def test_qa_set_cot_no_cot(tmp_path):
-    pytest.importorskip('datasets')
-    local_data = os.path.join(os.path.dirname(__file__), 'local_data')
-    dataset_uri = f'{local_data}/triviaqa_small.jsonl'
-    transformers = pytest.importorskip('transformers')
-    tokenizer = transformers.AutoTokenizer.from_pretrained('facebook/opt-125m')  # type: ignore reportUnboundVariable
-
-    tmp_path_to_broadcast = str(os.path.abspath(tmp_path))
-    gathered_paths = dist.all_gather_object(tmp_path_to_broadcast)
-    dl = InContextLearningQATaskDataset(
-        dataset_uri=dataset_uri,
-        tokenizer=tokenizer,
-        max_seq_len=1024,
-        pad_tok_id=tokenizer.eos_token_id,
-        num_fewshot=0,
-        fewshot_random_seed=1234,
-        prompt_string='',
-        example_delimiter='\n',
-        continuation_delimiter=': ',
-        destination_path=str(Path(gathered_paths[0]) / 'icl.jsonl'),
-    )
-    assert not dl.has_cot
-
-
-def test_qa_set_cot_has_cot(tmp_path):
-    pytest.importorskip('datasets')
-    local_data = os.path.join(os.path.dirname(__file__), 'local_data')
-    dataset_uri = f'{local_data}/gsm8k_small.jsonl'
-    transformers = pytest.importorskip('transformers')
-    tokenizer = transformers.AutoTokenizer.from_pretrained('facebook/opt-125m')  # type: ignore reportUnboundVariable
-
-    tmp_path_to_broadcast = str(os.path.abspath(tmp_path))
-    gathered_paths = dist.all_gather_object(tmp_path_to_broadcast)
-    dl = InContextLearningQATaskDataset(
-        dataset_uri=dataset_uri,
-        tokenizer=tokenizer,
-        max_seq_len=1024,
-        pad_tok_id=tokenizer.eos_token_id,
-        num_fewshot=0,
-        fewshot_random_seed=1234,
-        prompt_string='',
-        example_delimiter='\n',
-        continuation_delimiter=': ',
-        destination_path=str(Path(gathered_paths[0]) / 'icl.jsonl'),
-    )
-    assert dl.has_cot
-
-
-def test_qa_get_max_answer_length(tiny_gpt2_tokenizer, tmp_path):
-    local_data = os.path.join(os.path.dirname(__file__), 'local_data')
-    dataset_uri = f'{local_data}/triviaqa_small.jsonl'
-    tokenizer = tiny_gpt2_tokenizer
-
-    tmp_path_to_broadcast = str(os.path.abspath(tmp_path))
-    gathered_paths = dist.all_gather_object(tmp_path_to_broadcast)
-    dl = InContextLearningQATaskDataset(
-        dataset_uri=dataset_uri,
-        tokenizer=tokenizer,
-        max_seq_len=1024,
-        pad_tok_id=tokenizer.eos_token_id,
-        num_fewshot=0,
-        fewshot_random_seed=1234,
-        prompt_string='',
-        example_delimiter='',
-        continuation_delimiter='',
-        cot_delimiter='',
-        destination_path=str(Path(gathered_paths[0]) / 'icl.jsonl'),
-    )
-    # empirical number from the small test dataset
-    assert dl.max_answer_length == 7
-
-
-def test_qa_get_answer_from_example_with_no_cot(tmp_path, tiny_gpt2_tokenizer):
-    pytest.importorskip('datasets')
-    local_data = os.path.join(os.path.dirname(__file__), 'local_data')
-    dataset_uri = f'{local_data}/triviaqa_small.jsonl'
-
-    tmp_path_to_broadcast = str(os.path.abspath(tmp_path))
-    gathered_paths = dist.all_gather_object(tmp_path_to_broadcast)
-    dl = InContextLearningQATaskDataset(
-        dataset_uri=dataset_uri,
-        tokenizer=tiny_gpt2_tokenizer,
-        max_seq_len=1024,
-        pad_tok_id=tiny_gpt2_tokenizer.eos_token_id,
-        num_fewshot=0,
-        fewshot_random_seed=1234,
-        prompt_string='',
-        example_delimiter='\n',
-        continuation_delimiter=': ',
-        cot_delimiter=' ### ',
-        destination_path=str(Path(gathered_paths[0]) / 'icl.jsonl'),
-    )
-    answer = dl.get_answer_from_example({
-        'context': 'empty',
-        'answer': 'this is the correct answer',
-        'chain_of_thought': "Let's think step by step. "
-    })
-    assert answer == 'this is the correct answer'
-
-
-def test_qa_get_answer_from_example_with_cot(tmp_path, tiny_gpt2_tokenizer):
-    pytest.importorskip('datasets')
-    local_data = os.path.join(os.path.dirname(__file__), 'local_data')
-    dataset_uri = f'{local_data}/triviaqa_small.jsonl'
-
-    tmp_path_to_broadcast = str(os.path.abspath(tmp_path))
-    gathered_paths = dist.all_gather_object(tmp_path_to_broadcast)
-    dl = InContextLearningQATaskDataset(
-        dataset_uri=dataset_uri,
-        tokenizer=tiny_gpt2_tokenizer,
-        max_seq_len=1024,
-        pad_tok_id=tiny_gpt2_tokenizer.eos_token_id,
-        num_fewshot=0,
-        fewshot_random_seed=1234,
-        prompt_string='',
-        example_delimiter='\n',
-        continuation_delimiter=': ',
-        cot_delimiter=' ### ',
-        destination_path=str(Path(gathered_paths[0]) / 'icl.jsonl'),
-    )
-    dl.has_cot = True
-    answer = dl.get_answer_from_example({
-        'context': 'empty',
-        'answer': 'this is the correct answer',
-        'chain_of_thought': "Let's think step by step. "
-    })
-    assert answer == "Let's think step by step.  ### this is the correct answer"
-
-
-def test_qa_tokenize_example(tiny_gpt2_tokenizer, tmp_path):
-    pytest.importorskip('datasets')
-    local_data = os.path.join(os.path.dirname(__file__), 'local_data')
-    dataset_uri = f'{local_data}/triviaqa_small.jsonl'
-
-    tmp_path_to_broadcast = str(os.path.abspath(tmp_path))
-    gathered_paths = dist.all_gather_object(tmp_path_to_broadcast)
-    dl = InContextLearningQATaskDataset(
-        dataset_uri=dataset_uri,
-        tokenizer=tiny_gpt2_tokenizer,
-        max_seq_len=1024,
-        pad_tok_id=tiny_gpt2_tokenizer.eos_token_id,
-        num_fewshot=0,
-        fewshot_random_seed=1234,
-        prompt_string='',
-        example_delimiter='\n',
-        continuation_delimiter=': ',
-        cot_delimiter=' ### ',
-        destination_path=str(Path(gathered_paths[0]) / 'icl.jsonl'),
-    )
-    dl.has_cot = True
-    tokenized_example = dl.tokenize_example(
-        'starting prompt', 'a context', {
-            'context': 'empty',
-            'answer': 'this is the correct answer',
-            'aliases': ['this is the right answer', 'this is the best answer'],
-            'chain_of_thought': "Let's think step by step. "
-        })
-    assert 'aliases' in tokenized_example
-    assert tokenized_example['aliases'] == ['this is the right answer', 'this is the best answer']
-
-
-def test_code_adjust_padding(tiny_gpt2_tokenizer, tmp_path):
-    local_data = os.path.join(os.path.dirname(__file__), 'local_data')
-    dataset_uri = f'{local_data}/human_eval_small.jsonl'
-    tokenizer = tiny_gpt2_tokenizer
-    seqlen = 2048
-    num_fewshot = 0
-    prompt_string = ''
-    gen_kwargs = {'temperature': .9, 'top_p': .95, 'num_beams': 9000}
-
-    dl = InContextLearningCodeEvalDataset(
-        dataset_uri=dataset_uri,
-        tokenizer=tokenizer,
-        max_seq_len=seqlen,
-        pad_tok_id=tokenizer.eos_token_id,
-        num_fewshot=num_fewshot,
-        fewshot_random_seed=1,
-        prompt_string=prompt_string,
-        example_delimiter='\n',
-        prelimiter='Code start:',
-        continuation_delimiter='\nPlease code:',
-        destination_path=str(tmp_path / 'test_human_eval_small.jsonl'),
-        generation_kwargs=gen_kwargs,
-        generations_per_sample=10,
-    )
-
-    assert all(len(data['prompt']) == 148 for data in dl.dataset)  # pyright: ignore [reportGeneralTypeIssues]
-
-
-def test_code_update_gen_kwargs(tiny_gpt2_tokenizer, tmp_path):
-    local_data = os.path.join(os.path.dirname(__file__), 'local_data')
-    dataset_uri = f'{local_data}/human_eval_small.jsonl'
-    tokenizer = tiny_gpt2_tokenizer
-    seqlen = 2048
-    num_fewshot = 0
-    prompt_string = ''
-    gen_kwargs = {'temperature': .9, 'top_p': .95, 'num_beams': 9000}
-
-    dl = InContextLearningCodeEvalDataset(
-        dataset_uri=dataset_uri,
-        tokenizer=tokenizer,
-        max_seq_len=seqlen,
-        pad_tok_id=tokenizer.eos_token_id,
-        num_fewshot=num_fewshot,
-        fewshot_random_seed=1,
-        prompt_string=prompt_string,
-        example_delimiter='\n',
-        prelimiter='Code start:',
-        continuation_delimiter='\nPlease code:',
-        destination_path=str(tmp_path / 'test_human_eval_small.jsonl'),
-        generation_kwargs=gen_kwargs,
-        generations_per_sample=10,
-    )
-    assert dl.base_batch['generation_kwargs']['num_beams'] == 9000
-    assert dl.base_batch['generation_kwargs']['top_p'] == .95
-    assert dl.base_batch['generation_kwargs']['temperature'] == .9
-    assert dl.base_batch['generation_kwargs']['do_sample'] == True
-
-
-def test_mc_tokenize_example(tiny_gpt2_tokenizer, tmp_path):
-    local_data = os.path.join(os.path.dirname(__file__), 'local_data')
-    dataset_uri = f'{local_data}/mmlu_small.jsonl'
-    tokenizer = tiny_gpt2_tokenizer
-    seqlen = 2048
-    num_fewshot = 0
-    prompt_string = ''
-    seqlen = 2048
-    dl = InContextLearningMultipleChoiceTaskDataset(
-        dataset_uri=dataset_uri,
-        tokenizer=tokenizer,
-        max_seq_len=seqlen,
-        pad_tok_id=tokenizer.eos_token_id,
-        num_fewshot=num_fewshot,
-        fewshot_random_seed=1,
-        prompt_string=prompt_string,
-        example_delimiter='\n',
-        continuation_delimiter=' ### ',
-        destination_path=str(tmp_path / 'test_human_eval_small.jsonl'),
-    )
-    example = {
-        'context': "Who's the best eval researcher?\n A. Jeremy\n B. Tessa\n C. Max\n D. Other\nAnswer: ",
-        'choices': ['A', 'B', 'C', 'D'],
-        'gold': 2
-    }
-    tokenized_example = dl.tokenize_example(prompt_and_fewshot='Answer the following: ',
-                                            ctxt=example['context'],
-                                            example=example)
-    unpadded_queries = [context[context != tokenizer.eos_token_id] for context in tokenized_example['query']]
-    untokenized_inputs = [tokenizer.decode(unpadded_input) for unpadded_input in unpadded_queries]
-    correct_output = [
-        "Answer the following: Who's the best eval researcher?\n A. Jeremy\n B. Tessa\n C. Max\n D. Other\nAnswer: A",
-        "Answer the following: Who's the best eval researcher?\n A. Jeremy\n B. Tessa\n C. Max\n D. Other\nAnswer: B",
-        "Answer the following: Who's the best eval researcher?\n A. Jeremy\n B. Tessa\n C. Max\n D. Other\nAnswer: C",
-        "Answer the following: Who's the best eval researcher?\n A. Jeremy\n B. Tessa\n C. Max\n D. Other\nAnswer: D"
-    ]
-    assert untokenized_inputs == correct_output
-
-
-def test_schema_construct_context(tiny_gpt2_tokenizer, tmp_path):
-    local_data = os.path.join(os.path.dirname(__file__), 'local_data')
-    dataset_uri = f'{local_data}/winograd_small.jsonl'
-    tokenizer = tiny_gpt2_tokenizer
-    seqlen = 2048
-    num_fewshot = 0
-    seqlen = 2048
-    dl = InContextLearningSchemaTaskDataset(
-        dataset_uri=dataset_uri,
-        tokenizer=tokenizer,
-        max_seq_len=seqlen,
-        pad_tok_id=tokenizer.eos_token_id,
-        num_fewshot=num_fewshot,
-        fewshot_random_seed=1,
-        prompt_string='',
-        example_delimiter='\n',
-        continuation_delimiter=' ### ',
-        destination_path=str(tmp_path / 'test_human_eval_small.jsonl'),
-    )
-    example = {'context_options': ['cont one', 'cont two'], 'gold': 0, 'continuation': 'this is a continuation'}
-    constructed_context = dl.construct_context(example)
-    assert constructed_context == 'cont one ### this is a continuation'
-    constructed_context = dl.construct_context(example, preceding_text='text')
-    assert constructed_context == '\ncont one ### this is a continuation'
-
-
-def test_schema_construct_multiple_contexts(tiny_gpt2_tokenizer, tmp_path):
-    local_data = os.path.join(os.path.dirname(__file__), 'local_data')
-    dataset_uri = f'{local_data}/winograd_small.jsonl'
-    tokenizer = tiny_gpt2_tokenizer
-    seqlen = 2048
-    num_fewshot = 0
-    prompt_string = ''
-    seqlen = 2048
-    dl = InContextLearningSchemaTaskDataset(
-        dataset_uri=dataset_uri,
-        tokenizer=tokenizer,
-        max_seq_len=seqlen,
-        pad_tok_id=tokenizer.eos_token_id,
-        num_fewshot=num_fewshot,
-        fewshot_random_seed=1,
-        prompt_string=prompt_string,
-        example_delimiter='\n',
-        continuation_delimiter=' ### ',
-        destination_path=str(tmp_path / 'test_human_eval_small.jsonl'),
-    )
-    example = {'context_options': ['cont one', 'cont two'], 'gold': 0, 'continuation': 'this is a continuation'}
-    constructed_contexts = dl._construct_multiple_contexts(example)
-    assert constructed_contexts == ['cont one', 'cont two']
-    constructed_contexts = dl._construct_multiple_contexts(example, preceding_text='some text')
-    assert constructed_contexts == ['\ncont one ###', '\ncont two ###']
-
-
-def test_schema_tokenize_example(tiny_gpt2_tokenizer, tmp_path):
-    local_data = os.path.join(os.path.dirname(__file__), 'local_data')
-    dataset_uri = f'{local_data}/winograd_small.jsonl'
-    tokenizer = tiny_gpt2_tokenizer
-    seqlen = 2048
-    num_fewshot = 0
-    prompt_string = ''
-    seqlen = 2048
-    dl = InContextLearningSchemaTaskDataset(
-        dataset_uri=dataset_uri,
-        tokenizer=tokenizer,
-        max_seq_len=seqlen,
-        pad_tok_id=tokenizer.eos_token_id,
-        num_fewshot=num_fewshot,
-        fewshot_random_seed=1,
-        prompt_string=prompt_string,
-        example_delimiter='\n',
-        continuation_delimiter=' ### ',
-        destination_path=str(tmp_path / 'test_human_eval_small.jsonl'),
-    )
-    example = {'context_options': ['context one', 'context two'], 'gold': 0, 'continuation': 'this is a continuation'}
-    tokenized_example = dl.tokenize_example(prompt_and_fewshot='prompt ',
-                                            context_options=example['context_options'],
-                                            example=example)
-    assert all(tiny_gpt2_tokenizer.decode(cont) == ' this is a continuation' for cont in tokenized_example['answer'])
-    unpadded_inputs = [context[context != tokenizer.eos_token_id] for context in tokenized_example['context_options']]
-    untokenized_inputs = [tokenizer.decode(unpadded_input) for unpadded_input in unpadded_inputs]
-    assert untokenized_inputs == [
-        'prompt context one this is a continuation', 'prompt context two this is a continuation'
-    ]
-
-
-@pytest.mark.parametrize('dataset_uri', ['mmlu_small.jsonl'])
-def test_mc_task_dataloader_subcategories(dataset_uri, tiny_gpt2_tokenizer, tmp_path):
-    pytest.importorskip('datasets')
-
-    local_data = os.path.join(os.path.dirname(__file__), 'local_data')
-
-    tokenizer = tiny_gpt2_tokenizer
-    dataset_uri = f'{local_data}/{dataset_uri}'
-    batch_size = 8
-    seqlen = 64
-    dls = get_icl_task_dataloader('multiple_choice',
-                                  dataset_uri=dataset_uri,
-                                  tokenizer=tokenizer,
-                                  batch_size=batch_size,
-                                  max_seq_len=seqlen,
-                                  pad_tok_id=tokenizer.eos_token_id,
-                                  num_fewshot=2,
-                                  prompt_string='The following are multiple choice questions (with answers).\n',
-                                  example_delimiter='\n',
-                                  continuation_delimiter='Answer: ',
-                                  destination_path=str(tmp_path / 'icl.jsonl'),
-                                  has_categories=True)
-    assert isinstance(dls, dict)
-
-    assert 'computer_security' in dls
-    dl = dls['computer_security']
-    assert isinstance(dl.dataloader, DataLoader)  # pyright
-    batch = next(dl.dataloader._get_iterator())
-    assert dl.dataloader.__len__() == 2
-    assert 'input_ids' in batch
-    assert tuple(batch['input_ids'].shape) == (batch_size, seqlen)
-    assert 'attention_mask' in batch
-    assert tuple(batch['attention_mask'].shape) == (batch_size, seqlen)
-    assert 'continuation_indices' in batch
-    assert isinstance(batch['continuation_indices'], list) and len(batch['continuation_indices']) == batch_size
-    assert 'mode' in batch
-    assert batch['mode'] == 'icl_task'
-    min_idx = min(batch['continuation_indices'][0]).item()
-    max_idx = max(batch['continuation_indices'][0]).item()
-    assert tokenizer.decode(batch['input_ids'][0][min_idx:max_idx + 1]) == ' A'
-
-
-@pytest.mark.parametrize('dataset_uri', [
-    'pubmed_sm.jsonl',
-])
-def test_lm_task_dataloader_extra_space(dataset_uri, tiny_gpt2_tokenizer, tmp_path):
-    pytest.importorskip('datasets')
-
-    local_data = os.path.join(os.path.dirname(__file__), 'local_data')
-
-    tokenizer = tiny_gpt2_tokenizer
-    dataset_uri = f'{local_data}/{dataset_uri}'
-    batch_size = 2
-    seqlen = 64
-    dl = get_icl_task_dataloader('language_modeling',
-                                 dataset_uri=dataset_uri,
-                                 tokenizer=tokenizer,
-                                 batch_size=batch_size,
-                                 max_seq_len=seqlen,
-                                 pad_tok_id=tokenizer.eos_token_id,
-                                 num_fewshot=10,
-                                 prompt_string='',
-                                 example_delimiter='\n',
-                                 continuation_delimiter=' ',
-                                 destination_path=str(tmp_path / 'icl.jsonl'))
-    assert isinstance(dl, DataSpec)
-    assert isinstance(dl.dataloader, DataLoader)  # pyright
-    batch = next(dl.dataloader._get_iterator())
-
-    assert 'input_ids' in batch
-    assert tuple(batch['input_ids'].shape) == (batch_size, seqlen)
-    assert 'attention_mask' in batch
-    assert tuple(batch['attention_mask'].shape) == (batch_size, seqlen)
-    assert 'continuation_indices' in batch
-    assert isinstance(batch['continuation_indices'], list) and len(batch['continuation_indices']) == batch_size
-    assert 'mode' in batch
-    assert batch['mode'] == 'icl_task'
-    min_idx = min(batch['continuation_indices'][0]).item()
-    max_idx = max(batch['continuation_indices'][0]).item()
-    assert '  ' not in tokenizer.decode(batch['input_ids'][0][0:max_idx + 1])
-    assert tokenizer.decode(batch['input_ids'][0][min_idx:max_idx + 1]) == ' yes'
-
-
-@pytest.mark.parametrize('dataset_uri', [
-    'lambada_small.jsonl',
-])
-def test_lm_task_dataloader(dataset_uri, tiny_gpt2_tokenizer, tmp_path):
-    pytest.importorskip('datasets')
-
-    local_data = os.path.join(os.path.dirname(__file__), 'local_data')
-
-    tokenizer = tiny_gpt2_tokenizer
-    dataset_uri = f'{local_data}/{dataset_uri}'
-    batch_size = 2
-    seqlen = 64
-    dl = get_icl_task_dataloader('language_modeling',
-                                 dataset_uri=dataset_uri,
-                                 tokenizer=tokenizer,
-                                 batch_size=batch_size,
-                                 max_seq_len=seqlen,
-                                 pad_tok_id=tokenizer.eos_token_id,
-                                 num_fewshot=0,
-                                 prompt_string='',
-                                 example_delimiter='\n',
-                                 continuation_delimiter='',
-                                 destination_path=str(tmp_path / 'icl.jsonl'))
-    assert isinstance(dl, DataSpec)
-    assert isinstance(dl.dataloader, DataLoader)  # pyright
-    batch = next(dl.dataloader._get_iterator())
-
-    assert 'input_ids' in batch
-    assert tuple(batch['input_ids'].shape) == (batch_size, seqlen)
-    assert 'attention_mask' in batch
-    assert tuple(batch['attention_mask'].shape) == (batch_size, seqlen)
-    assert 'continuation_indices' in batch
-    assert isinstance(batch['continuation_indices'], list) and len(batch['continuation_indices']) == batch_size
-    assert 'mode' in batch
-    assert batch['mode'] == 'icl_task'
-    min_idx = min(batch['continuation_indices'][0]).item()
-    max_idx = max(batch['continuation_indices'][0]).item()
-    assert tokenizer.decode(batch['input_ids'][0][min_idx:max_idx + 1]) == ' glen'
-
-
-@pytest.mark.parametrize('dataset_uri', ['winograd_small.jsonl'])
-def test_schema_task_dataloader(dataset_uri, tiny_gpt2_tokenizer, tmp_path):
-    pytest.importorskip('datasets')
-
-    local_data = os.path.join(os.path.dirname(__file__), 'local_data')
-
-    tokenizer = tiny_gpt2_tokenizer
-    dataset_uri = f'{local_data}/{dataset_uri}'
-    batch_size = 2
-    seqlen = 64
-    dl = get_icl_task_dataloader('schema',
-                                 dataset_uri=dataset_uri,
-                                 tokenizer=tokenizer,
-                                 batch_size=batch_size,
-                                 max_seq_len=seqlen,
-                                 pad_tok_id=tokenizer.eos_token_id,
-                                 num_fewshot=1,
-                                 prompt_string='',
-                                 example_delimiter='\n',
-                                 continuation_delimiter='',
-                                 destination_path=str(tmp_path / 'icl.jsonl'))
-    assert isinstance(dl, DataSpec)
-    assert isinstance(dl.dataloader, DataLoader)
-    batch = next(dl.dataloader._get_iterator())
-
-    choices_per_question = 2
-    assert 'input_ids' in batch
-    assert tuple(batch['input_ids'].shape) == (batch_size, seqlen)
-    assert 'attention_mask' in batch
-    assert tuple(batch['attention_mask'].shape) == (batch_size, seqlen)
-    assert 'continuation_indices' in batch
-    assert isinstance(batch['continuation_indices'], list) and len(batch['continuation_indices']) == batch_size
-    assert 'mode' in batch
-    assert batch['mode'] == 'icl_task'
-    assert 'gold_indices' in batch
-    assert isinstance(batch['gold_indices'], list) and len(batch['gold_indices']) == batch_size // choices_per_question
-    assert 'choice_groupings' in batch
-    assert isinstance(batch['choice_groupings'], list) and len(
-        batch['choice_groupings']) == batch_size // choices_per_question
-
-    min_idx = min(batch['continuation_indices'][0]).item()
-    max_idx = max(batch['continuation_indices'][0]).item()
-    assert tokenizer.decode(batch['input_ids'][0][min_idx:max_idx + 1]) == ' feared violence.'
-
-
-@pytest.mark.parametrize('dataset_uri', ['winograd_small.jsonl'])
-def test_schema_task_dataloader_sentpiece_tokenizer(dataset_uri, tmp_path, tiny_llama_tokenizer):
-    pytest.importorskip('datasets')
-
-    local_data = os.path.join(os.path.dirname(__file__), 'local_data')
-    tokenizer = tiny_llama_tokenizer
-    dataset_uri = f'{local_data}/{dataset_uri}'
-    batch_size = 2
-    seqlen = 64
-    dl = get_icl_task_dataloader('schema',
-                                 dataset_uri=dataset_uri,
-                                 tokenizer=tokenizer,
-                                 batch_size=batch_size,
-                                 max_seq_len=seqlen,
-                                 pad_tok_id=tokenizer.eos_token_id,
-                                 num_fewshot=1,
-                                 prompt_string='',
-                                 example_delimiter='\n',
-                                 continuation_delimiter=' ',
-                                 destination_path=str(tmp_path / 'icl.jsonl'))
-    assert isinstance(dl, DataSpec)
-    assert isinstance(dl.dataloader, DataLoader)
-    batch = next(dl.dataloader._get_iterator())
-
-    choices_per_question = 2
-    assert 'input_ids' in batch
-    assert tuple(batch['input_ids'].shape) == (batch_size, seqlen)
-    assert 'attention_mask' in batch
-    assert tuple(batch['attention_mask'].shape) == (batch_size, seqlen)
-    assert 'continuation_indices' in batch
-    assert isinstance(batch['continuation_indices'], list) and len(batch['continuation_indices']) == batch_size
-    assert 'mode' in batch
-    assert batch['mode'] == 'icl_task'
-    assert 'gold_indices' in batch
-    assert isinstance(batch['gold_indices'], list) and len(batch['gold_indices']) == batch_size // choices_per_question
-    assert 'choice_groupings' in batch
-    assert isinstance(batch['choice_groupings'], list) and len(
-        batch['choice_groupings']) == batch_size // choices_per_question
-
-    max_idx = max(batch['continuation_indices'][0]).item()
-    assert tokenizer.decode(
-        batch['input_ids'][0][0:max_idx + 1]
-    ) == "<s>The trophy doesn't fit into the brown suitcase because the suitcase is too small. \nThe city councilmen refused the demonstrators a permit because the city councilmen feared violence."
-
-
-@pytest.mark.parametrize('dataset_uri', ['lambada_small.jsonl'])
-@pytest.mark.parametrize('num_fewshot', [0, 1])
-def test_lm_task_dataloader_opt_tokenizer(tiny_opt_tokenizer, dataset_uri, num_fewshot, tmp_path):
-    pytest.importorskip('datasets')
-
-    local_data = os.path.join(os.path.dirname(__file__), 'local_data')
-
-    tokenizer = tiny_opt_tokenizer
-    dataset_uri = f'{local_data}/{dataset_uri}'
-    batch_size = 2
-    seqlen = 512
-    dl = get_icl_task_dataloader('language_modeling',
-                                 dataset_uri=dataset_uri,
-                                 tokenizer=tokenizer,
-                                 batch_size=batch_size,
-                                 max_seq_len=seqlen,
-                                 pad_tok_id=tokenizer.eos_token_id,
-                                 num_fewshot=num_fewshot,
-                                 prompt_string='',
-                                 example_delimiter='\n',
-                                 continuation_delimiter='',
-                                 destination_path=str(tmp_path / 'icl.jsonl'))
-    assert isinstance(dl, DataSpec)
-    assert isinstance(dl.dataloader, DataLoader)  # pyright
-    batch = next(dl.dataloader._get_iterator())
-
-    assert 'input_ids' in batch
-    assert tuple(batch['input_ids'].shape) == (batch_size, seqlen)
-    assert 'attention_mask' in batch
-    assert tuple(batch['attention_mask'].shape) == (batch_size, seqlen)
-    assert 'continuation_indices' in batch
-    assert isinstance(batch['continuation_indices'], list) and len(batch['continuation_indices']) == batch_size
-    assert 'mode' in batch
-    assert batch['mode'] == 'icl_task'
-    min_idx = min(batch['continuation_indices'][0]).item()
-    max_idx = max(batch['continuation_indices'][0]).item()
-    assert tokenizer.decode(batch['input_ids'][0][min_idx:max_idx + 1]) == ' glen'
-    assert tokenizer.decode(batch['input_ids'][0][0:min_idx]).startswith('</s>')
-    assert tokenizer.decode(batch['input_ids'][0][0:min_idx]).count('</s>') == 1
-
-
-@pytest.mark.parametrize('dataset_uri', ['piqa_small.jsonl'])
-@pytest.mark.parametrize('num_fewshot', [0, 1])
-def test_mc_task_dataloader_opt_tokenizer(tiny_opt_tokenizer, dataset_uri, num_fewshot, tmp_path):
-    pytest.importorskip('datasets')
-
-    local_data = os.path.join(os.path.dirname(__file__), 'local_data')
-
-    tokenizer = tiny_opt_tokenizer
-
-    dataset_uri = f'{local_data}/{dataset_uri}'
-    batch_size = 4
-    seqlen = 64
-    dl = get_icl_task_dataloader('multiple_choice',
-                                 dataset_uri=dataset_uri,
-                                 tokenizer=tokenizer,
-                                 batch_size=batch_size,
-                                 max_seq_len=seqlen,
-                                 pad_tok_id=tokenizer.eos_token_id,
-                                 num_fewshot=num_fewshot,
-                                 prompt_string='',
-                                 example_delimiter='\n',
-                                 continuation_delimiter=': ',
-                                 destination_path=str(tmp_path / 'icl.jsonl'))
-    assert isinstance(dl, DataSpec)
-    assert isinstance(dl.dataloader, DataLoader)  # pyright
-    batch = next(dl.dataloader._get_iterator())
-
-    choices_per_question = 2
-    assert dl.get_num_samples_in_batch(batch) == 2
-    assert 'input_ids' in batch
-    assert tuple(batch['input_ids'].shape) == (batch_size, seqlen)
-    assert 'attention_mask' in batch
-    assert tuple(batch['attention_mask'].shape) == (batch_size, seqlen)
-    assert 'continuation_indices' in batch
-    assert isinstance(batch['continuation_indices'], list) and len(batch['continuation_indices']) == batch_size
-    assert 'mode' in batch
-    assert batch['mode'] == 'icl_task'
-    assert 'gold_indices' in batch
-    assert isinstance(batch['gold_indices'], list) and len(batch['gold_indices']) == batch_size // choices_per_question
-    assert 'choice_groupings' in batch
-    assert isinstance(batch['choice_groupings'], list) and len(
-        batch['choice_groupings']) == batch_size // choices_per_question
-
-    min_idx = min(batch['continuation_indices'][0]).item()
-    max_idx = max(batch['continuation_indices'][0]).item()
-    assert tokenizer.decode(batch['input_ids'][0][min_idx:max_idx + 1]) == ' Pour it onto a plate'
-    assert tokenizer.decode(batch['input_ids'][0][0:min_idx]).startswith('</s>')
-    assert tokenizer.decode(batch['input_ids'][0][0:min_idx]).count('</s>') == 1
-
-
-@pytest.mark.parametrize('dataset_uri', ['piqa_small.jsonl'])
-@pytest.mark.parametrize('num_fewshot', [0, 1])
-def test_mc_split_batch(tiny_opt_tokenizer, dataset_uri, num_fewshot, tmp_path):
-    pytest.importorskip('datasets')
-
-    local_data = os.path.join(os.path.dirname(__file__), 'local_data')
-
-    tokenizer = tiny_opt_tokenizer
-
-    dataset_uri = f'{local_data}/{dataset_uri}'
-    batch_size = 4
-    seqlen = 512
-    dl = get_icl_task_dataloader('multiple_choice',
-                                 dataset_uri=dataset_uri,
-                                 tokenizer=tokenizer,
-                                 batch_size=batch_size,
-                                 max_seq_len=seqlen,
-                                 pad_tok_id=tokenizer.eos_token_id,
-                                 num_fewshot=num_fewshot,
-                                 prompt_string='',
-                                 example_delimiter='\n',
-                                 continuation_delimiter=': ',
-                                 destination_path=str(tmp_path / 'icl.jsonl'))
-    assert isinstance(dl, DataSpec)
-    assert isinstance(dl.dataloader, DataLoader)  # pyright
-    batch = next(dl.dataloader._get_iterator())
-    choices_per_question = 2
-    real_microbatch_size = batch_size // 2
-    logical_microbatch_size = real_microbatch_size // choices_per_question
-    microbatches = dl.split_batch(batch, logical_microbatch_size)
-    assert len(microbatches) == 2
-    for i, microbatch in enumerate(microbatches):
-        assert dl.get_num_samples_in_batch(microbatch) == 1
-        assert 'input_ids' in microbatch
-        assert tuple(microbatch['input_ids'].shape) == (real_microbatch_size, seqlen)
-        assert 'attention_mask' in microbatch
-        assert tuple(microbatch['attention_mask'].shape) == (real_microbatch_size, seqlen)
-        assert 'continuation_indices' in microbatch
-        assert isinstance(microbatch['continuation_indices'], list) and len(
-            microbatch['continuation_indices']) == real_microbatch_size
-        assert 'mode' in microbatch
-        assert microbatch['mode'] == 'icl_task'
-        assert 'gold_indices' in microbatch
-        assert isinstance(microbatch['gold_indices'], list) and len(
-            microbatch['gold_indices']) == real_microbatch_size // choices_per_question
-        assert 'choice_groupings' in microbatch
-        assert isinstance(microbatch['choice_groupings'], list) and len(
-            microbatch['choice_groupings']) == real_microbatch_size // choices_per_question
-
-        min_idx = min(microbatch['continuation_indices'][0]).item()
-        max_idx = max(microbatch['continuation_indices'][0]).item()
-        if i == 0:
-            assert tokenizer.decode(microbatch['input_ids'][0][min_idx:max_idx + 1]) == ' Pour it onto a plate'
-        elif i == 1:
-            assert tokenizer.decode(
-                microbatch['input_ids'][0][min_idx:max_idx +
-                                           1]) == ' Weld the metal together to get it to stay firmly in place'
-        assert tokenizer.decode(microbatch['input_ids'][0][0:min_idx]).startswith('</s>')
-        assert tokenizer.decode(microbatch['input_ids'][0][0:min_idx]).count('</s>') == 1
-
-
-@pytest.mark.parametrize('dataset_uri', ['triviaqa_small.jsonl'])
-def test_qa_split_batch(tiny_opt_tokenizer, dataset_uri, tmp_path):
-    pytest.importorskip('datasets')
-    local_data = os.path.join(os.path.dirname(__file__), 'local_data')
-    dataset_uri = f'{local_data}/{dataset_uri}'
-    tokenizer = tiny_opt_tokenizer
-
-    tmp_path_to_broadcast = str(os.path.abspath(tmp_path))
-    gathered_paths = dist.all_gather_object(tmp_path_to_broadcast)  # for dist
-    dl = get_icl_task_dataloader(
-        icl_task_type='question_answering',
-        dataset_uri=dataset_uri,
-        tokenizer=tokenizer,
-        batch_size=8,
-        max_seq_len=1024,
-        pad_tok_id=tokenizer.eos_token_id,
-        num_fewshot=0,
-        prompt_string='',
-        example_delimiter='\n',
-        continuation_delimiter=': ',
-        destination_path=str(Path(gathered_paths[0]) / 'icl.jsonl'),
-    )
-
-    assert isinstance(dl, DataSpec)  # pyright
-
-    batch = next(iter(dl.dataloader))
-    split_batch = dl.split_batch(batch, 3)
-
-    assert len(split_batch) == 2
-    split1 = split_batch[0]
-    split2 = split_batch[1]
-
-    assert split1['input_ids'].shape[0] == 3
-    assert split2['input_ids'].shape[0] == 1
-
-    assert split1['attention_mask'].shape[0] == 3
-    assert split2['attention_mask'].shape[0] == 1
-
-    assert isinstance(split1['mode'], str)
-    assert isinstance(split2['mode'], str)
-
-    assert len(split1['labels']) == 3
-    assert len(split2['labels']) == 1
-    assert all(isinstance(v, list) for v in split1['labels'] + split2['labels'])
-
-    assert isinstance(split1['generation_length'], int)
-    assert isinstance(split2['generation_length'], int)
-
-    assert isinstance(split1['generation_kwargs'], dict)
-    assert isinstance(split2['generation_kwargs'], dict)
-
-
-@pytest.mark.parametrize('dataset_uri', ['triviaqa_small.jsonl'])
-@pytest.mark.parametrize('num_fewshot', [0])
-@pytest.mark.parametrize('prompt_string', ['I am a prompt', ''])
-def test_qa_task_dataloader_w_null_eos(dataset_uri, tiny_gpt2_tokenizer, tmp_path, num_fewshot, prompt_string):
-    pytest.importorskip('datasets')
-
-    local_data = os.path.join(os.path.dirname(__file__), 'local_data')
-
-    tokenizer = tiny_gpt2_tokenizer
-    dataset_uri = f'{local_data}/{dataset_uri}'
-    batch_size = 4
-    seqlen = 512
-    tiny_gpt2_tokenizer.eos_token_id = None
-    with pytest.raises(ValueError):
-        _ = get_icl_task_dataloader('question_answering',
-                                    dataset_uri,
-                                    tokenizer,
-                                    batch_size,
-                                    max_seq_len=seqlen,
-                                    pad_tok_id=tokenizer.eos_token_id,
-                                    num_fewshot=num_fewshot,
-                                    prompt_string=prompt_string,
-                                    example_delimiter='\n',
-                                    question_prelimiter='Q: ',
-                                    continuation_delimiter='\nA:',
-                                    destination_path=str(tmp_path / f'icl_{num_fewshot}.jsonl'))
-
-
-@pytest.mark.parametrize('dataset_uri', ['triviaqa_small.jsonl'])
-@pytest.mark.parametrize('num_fewshot', [0, 2])
-@pytest.mark.parametrize('prompt_string', ['I am a prompt', ''])
-def test_qa_task_dataloader(dataset_uri, tiny_gpt2_tokenizer, tmp_path, num_fewshot, prompt_string):
-    pytest.importorskip('datasets')
-
-    local_data = os.path.join(os.path.dirname(__file__), 'local_data')
-
-    tokenizer = tiny_gpt2_tokenizer
-    dataset_uri = f'{local_data}/{dataset_uri}'
-    batch_size = 4
-    seqlen = 512
-    # empirical number from the small test dataset
-    maximum_answer_length = 7
-    dl = get_icl_task_dataloader('question_answering',
-                                 dataset_uri=dataset_uri,
-                                 tokenizer=tokenizer,
-                                 batch_size=batch_size,
-                                 max_seq_len=seqlen,
-                                 pad_tok_id=tokenizer.eos_token_id,
-                                 num_fewshot=num_fewshot,
-                                 prompt_string=prompt_string,
-                                 example_delimiter='\n',
-                                 question_prelimiter='Q: ',
-                                 continuation_delimiter='\nA:',
-                                 destination_path=str(tmp_path / f'icl_{num_fewshot}.jsonl'))
-    assert isinstance(dl, DataSpec)
-
-    assert isinstance(dl.dataloader, DataLoader)  # pyright
-    batch = next(dl.dataloader._get_iterator())
-
-    assert tuple(batch['input_ids'].shape) == (batch_size, seqlen - maximum_answer_length)
-    assert tuple(batch['attention_mask'].shape) == (batch_size, seqlen - maximum_answer_length)
-    assert batch['mode'] == 'generate'
-    # the maximum generation length from the small test data
-
-    assert batch['generation_length'] == maximum_answer_length
-    assert all(item[0] == tokenizer.eos_token_id for item in batch['input_ids'])
-
-    decoded_batch = tokenizer.batch_decode(batch['input_ids'])
-    assert all(item.count('Q: ') == num_fewshot + 1 for item in decoded_batch)
-    assert all(item.count('\nA:') == num_fewshot + 1 for item in decoded_batch)
-
-    if len(prompt_string) > 0:
-        assert all(item.count('I am a prompt') == 1 for item in decoded_batch)
-    assert all(
-        set(found) == set(expected)
-        for found, expected in zip(batch['labels'], [['David Seville'], ['Skorpio', 'Scorpio']]))
-    assert decoded_batch[0].endswith('Q: Who was the man behind The Chipmunks?\nA:')
-    assert decoded_batch[1].endswith('Q: What star sign is Jamie Lee Curtis?\nA:')
-    assert 'eos_token_id' in batch['generation_kwargs']
-
-
-@pytest.mark.parametrize('dataset_uri', ['gsm8k_small.jsonl'])
-@pytest.mark.parametrize('num_fewshot', [0, 2])
-def test_qa_task_with_cot_dataloader(dataset_uri, tiny_gpt2_tokenizer, tmp_path, num_fewshot):
-    pytest.importorskip('datasets')
-
-    local_data = os.path.join(os.path.dirname(__file__), 'local_data')
-
-    tokenizer = tiny_gpt2_tokenizer
-    dataset_uri = f'{local_data}/{dataset_uri}'
-    batch_size = 2
-    seqlen = 512
-    # empirical number from the small test dataset
-    maximum_answer_length = 132
-    dl = get_icl_task_dataloader('question_answering',
-                                 dataset_uri=dataset_uri,
-                                 tokenizer=tokenizer,
-                                 batch_size=batch_size,
-                                 max_seq_len=seqlen,
-                                 pad_tok_id=tokenizer.eos_token_id,
-                                 num_fewshot=num_fewshot,
-                                 prompt_string='',
-                                 example_delimiter='\n',
-                                 question_prelimiter='Q: ',
-                                 continuation_delimiter="\nA: Let's think step by step. ",
-                                 cot_delimiter=' #### ',
-                                 destination_path=str(tmp_path / f'icl_{num_fewshot}.jsonl'))
-    assert isinstance(dl, DataSpec)
-    assert isinstance(dl.dataloader, DataLoader)  # pyright
-    batch = next(dl.dataloader._get_iterator())
-    assert tuple(batch['input_ids'].shape) == (batch_size, seqlen - maximum_answer_length)
-    assert tuple(batch['attention_mask'].shape) == (batch_size, seqlen - maximum_answer_length)
-    assert batch['mode'] == 'generate'
-    # the maximum generation length from the small test data
-    assert batch['generation_length'] == maximum_answer_length
-    assert all(item[0] == tokenizer.eos_token_id for item in batch['input_ids'])
-    decoded_batch = tokenizer.batch_decode(batch['input_ids'])
-    assert all(item.count('Q: ') == num_fewshot + 1 for item in decoded_batch)
-    assert all(item.count('\nA:') == num_fewshot + 1 for item in decoded_batch)
-
-    assert batch['labels'] == [['18'], ['3']]
-    if num_fewshot == 0:
-        assert decoded_batch[0].endswith(
-            "Q: Janet’s ducks lay 16 eggs per day. She eats three for breakfast every morning and bakes muffins for her friends every day with four. She sells the remainder at the farmers' market daily for $2 per fresh duck egg. How much in dollars does she make every day at the farmers' market?\nA: Let's think step by step."
-        )
-        assert decoded_batch[1].endswith(
-            "Q: A robe takes 2 bolts of blue fiber and half that much white fiber.  How many bolts in total does it take?\nA: Let's think step by step."
-        )
-    elif num_fewshot == 2:
-        assert decoded_batch[0].endswith(
-            "Q: Josh decides to try flipping a house.  He buys a house for $80,000 and then puts in $50,000 in repairs.  This increased the value of the house by 150%.  How much profit did he make?\nA: Let's think step by step. The cost of the house and repairs came out to 80,000+50,000=$<<80000+50000=130000>>130,000\nHe increased the value of the house by 80,000*1.5=<<80000*1.5=120000>>120,000\nSo the new value of the house is 120,000+80,000=$<<120000+80000=200000>>200,000\nSo he made a profit of 200,000-130,000=$<<200000-130000=70000>>70,000 #### 70000\nQ: James decides to run 3 sprints 3 times a week.  He runs 60 meters each sprint.  How many total meters does he run a week?\nA: Let's think step by step. He sprints 3*3=<<3*3=9>>9 times\nSo he runs 9*60=<<9*60=540>>540 meters #### 540\nQ: Janet’s ducks lay 16 eggs per day. She eats three for breakfast every morning and bakes muffins for her friends every day with four. She sells the remainder at the farmers' market daily for $2 per fresh duck egg. How much in dollars does she make every day at the farmers' market?\nA: Let's think step by step."
-        )
-        assert decoded_batch[1].endswith(
-            "Q: Janet’s ducks lay 16 eggs per day. She eats three for breakfast every morning and bakes muffins for her friends every day with four. She sells the remainder at the farmers' market daily for $2 per fresh duck egg. How much in dollars does she make every day at the farmers' market?\nA: Let's think step by step. Janet sells 16 - 3 - 4 = <<16-3-4=9>>9 duck eggs a day.\nShe makes 9 * 2 = $<<9*2=18>>18 every day at the farmer’s market. #### 18\nQ: Josh decides to try flipping a house.  He buys a house for $80,000 and then puts in $50,000 in repairs.  This increased the value of the house by 150%.  How much profit did he make?\nA: Let's think step by step. The cost of the house and repairs came out to 80,000+50,000=$<<80000+50000=130000>>130,000\nHe increased the value of the house by 80,000*1.5=<<80000*1.5=120000>>120,000\nSo the new value of the house is 120,000+80,000=$<<120000+80000=200000>>200,000\nSo he made a profit of 200,000-130,000=$<<200000-130000=70000>>70,000 #### 70000\nQ: A robe takes 2 bolts of blue fiber and half that much white fiber.  How many bolts in total does it take?\nA: Let's think step by step."
-        )
-
-
-@pytest.mark.parametrize('dataset_uri', ['piqa_small.jsonl'])
-def test_mc_task_dataloader(dataset_uri, tiny_gpt2_tokenizer, tmp_path):
-    pytest.importorskip('datasets')
-
-    local_data = os.path.join(os.path.dirname(__file__), 'local_data')
-
-    tokenizer = tiny_gpt2_tokenizer
-    dataset_uri = f'{local_data}/{dataset_uri}'
-    batch_size = 2
-    seqlen = 64
-    dl = get_icl_task_dataloader('multiple_choice',
-                                 dataset_uri=dataset_uri,
-                                 tokenizer=tokenizer,
-                                 batch_size=batch_size,
-                                 max_seq_len=seqlen,
-                                 pad_tok_id=tokenizer.eos_token_id,
-                                 num_fewshot=1,
-                                 prompt_string='',
-                                 example_delimiter='\n',
-                                 continuation_delimiter=': ',
-                                 destination_path=str(tmp_path / 'icl.jsonl'))
-    assert isinstance(dl, DataSpec)
-    assert isinstance(dl.dataloader, DataLoader)  # pyright
-    batch = next(dl.dataloader._get_iterator())
-
-    choices_per_question = 2
-    assert 'input_ids' in batch
-    assert tuple(batch['input_ids'].shape) == (batch_size, seqlen)
-    assert 'attention_mask' in batch
-    assert tuple(batch['attention_mask'].shape) == (batch_size, seqlen)
-    assert 'continuation_indices' in batch
-    assert isinstance(batch['continuation_indices'], list) and len(batch['continuation_indices']) == batch_size
-    assert 'mode' in batch
-    assert batch['mode'] == 'icl_task'
-    assert 'gold_indices' in batch
-    assert isinstance(batch['gold_indices'], list) and len(batch['gold_indices']) == batch_size // choices_per_question
-    assert 'choice_groupings' in batch
-    assert isinstance(batch['choice_groupings'], list) and len(
-        batch['choice_groupings']) == batch_size // choices_per_question
-
-    min_idx = min(batch['continuation_indices'][0]).item()
-    max_idx = max(batch['continuation_indices'][0]).item()
-    assert tokenizer.decode(batch['input_ids'][0][min_idx:max_idx + 1]) == ' Pour it onto a plate'
-
-
-@pytest.mark.parametrize('dataset_uri', ['human_eval_small.jsonl'])
-def test_code_eval_split_batch(dataset_uri, tmp_path):
-    pytest.importorskip('datasets')
-    local_data = os.path.join(os.path.dirname(__file__), 'local_data')
-    dataset_uri = f'{local_data}/{dataset_uri}'
-    transformers = pytest.importorskip('transformers')
-    tokenizer = transformers.AutoTokenizer.from_pretrained(
-        'EleutherAI/gpt-neox-20b')  # type: ignore reportUnboundVariable
-
-    tmp_path_to_broadcast = str(os.path.abspath(tmp_path))
-    gathered_paths = dist.all_gather_object(tmp_path_to_broadcast)
-    dl = get_icl_task_dataloader(
-        'code_evaluation',
-        dataset_uri=dataset_uri,
-        tokenizer=tokenizer,
-        batch_size=8,
-        max_seq_len=1024,
-        pad_tok_id=tokenizer.eos_token_id,
-        num_fewshot=2,
-        prompt_string='',
-        example_delimiter='\n',
-        continuation_delimiter='',
-        destination_path=str(Path(gathered_paths[0]) / 'icl.jsonl'),
-        generations_per_sample=4,
-    )
-
-    assert isinstance(dl, DataSpec)  # pyright
-
-    batch = next(iter(dl.dataloader))
-    split_batch = dl.split_batch(batch, 3)
-
-    assert len(split_batch) == 2
-    split1 = split_batch[0]
-    split2 = split_batch[1]
-
-    assert split1['input_ids'].shape[0] == 3
-    assert split2['input_ids'].shape[0] == 1
-
-    assert split1['attention_mask'].shape[0] == 3
-    assert split2['attention_mask'].shape[0] == 1
-
-    assert isinstance(split1['mode'], str)
-    assert isinstance(split2['mode'], str)
-
-    list_split = {
-        'labels': str,
-        'prompts': str,
-        'tests': str,
-        'entry_points': str,
-        'test_inputs': list,
-        'test_outputs': list,
-        'languages': str,
-    }
-    for k, v in list_split.items():
-        assert len(split1[k]) == 3
-        assert len(split2[k]) == 1
-        assert all(isinstance(val, v) for val in split1[k] + split2[k])
-
-    assert isinstance(split1['pass_at_k'], int)
-    assert isinstance(split2['pass_at_k'], int)
-
-    assert isinstance(split1['generation_length'], int)
-    assert isinstance(split2['generation_length'], int)
-
-    assert isinstance(split1['generation_kwargs'], dict)
-    assert isinstance(split2['generation_kwargs'], dict)
-
-
-@pytest.mark.parametrize('dataset_uri', ['human_eval_small.jsonl'])
-@pytest.mark.parametrize('num_fewshot', [0, 2])
-@pytest.mark.parametrize('prompt_string', ['Please code:\n', ''])
-@pytest.mark.parametrize('generations_per_sample', [1, 3])
-def test_code_eval_sentpiece_dataloader(dataset_uri, tmp_path, num_fewshot, prompt_string, generations_per_sample,
-                                        tiny_llama_tokenizer):
-    pytest.importorskip('datasets')
-
-    local_data = os.path.join(os.path.dirname(__file__), 'local_data')
-
-    tokenizer = tiny_llama_tokenizer
-    dataset_uri = f'{local_data}/{dataset_uri}'
-    batch_size = 4
-    seqlen = 2048
-
-    dl = get_icl_task_dataloader('code_evaluation',
-                                 dataset_uri=dataset_uri,
-                                 tokenizer=tokenizer,
-                                 batch_size=batch_size,
-                                 max_seq_len=seqlen,
-                                 pad_tok_id=tokenizer.eos_token_id,
-                                 num_fewshot=num_fewshot,
-                                 prompt_string=prompt_string,
-                                 example_delimiter='\n',
-                                 continuation_delimiter='',
-                                 question_prelimiter='Code start: \n',
-                                 destination_path=str(tmp_path / f'icl_{num_fewshot}.jsonl'),
-                                 generations_per_sample=generations_per_sample)
-    assert isinstance(dl, DataSpec)
-
-    assert isinstance(dl.dataloader, DataLoader)  # pyright
-    batch = next(dl.dataloader._get_iterator())
-
-    max_prompt_length = 0
-    if isinstance(dl.dataloader.dataset, InContextLearningCodeEvalDataset):
-        max_prompt_length = dl.dataloader.dataset.max_prompt_length
-    assert tuple(batch['input_ids'].shape) == (batch_size, max_prompt_length)
-    assert tuple(batch['attention_mask'].shape) == (batch_size, max_prompt_length)
-    assert batch['mode'] == 'generate'
-    # the maximum generation length from the small test data
-    assert batch['generation_length'] == 129
-    assert any(item[0] != tokenizer.eos_token_id for item in batch['input_ids'])  # longest should be pushed left
-
-    decoded_batch = tokenizer.batch_decode(batch['input_ids'])
-    assert all(item.count('Code start: \n') == num_fewshot + 1 for item in decoded_batch)
-
-    if len(prompt_string) > 0:
-        assert all(item.count('Please code:\n') == 1 for item in decoded_batch)
-
-    assert batch['labels'] == [
-        '    for idx, elem in enumerate(numbers):\n        for idx2, elem2 in enumerate(numbers):\n            if idx != idx2:\n                distance = abs(elem - elem2)\n                if distance < threshold:\n                    return True\n\n    return False\n',
-        "    result = []\n    current_string = []\n    current_depth = 0\n\n    for c in paren_string:\n        if c == '(':\n            current_depth += 1\n            current_string.append(c)\n        elif c == ')':\n            current_depth -= 1\n            current_string.append(c)\n\n            if current_depth == 0:\n                result.append(''.join(current_string))\n                current_string.clear()\n\n    return result\n",
-        '    return number % 1.0\n',
-        '    balance = 0\n\n    for op in operations:\n        balance += op\n        if balance < 0:\n            return True\n\n    return False\n',
-    ]
-
-    assert decoded_batch[0].endswith(
-        "Code start: \nfrom typing import List\n\n\ndef has_close_elements(numbers: List[float], threshold: float) -> bool:\n    \"\"\" Check if in given list of numbers, are any two numbers closer to each other than\n    given threshold.\n    >>> has_close_elements([1.0, 2.0, 3.0], 0.5)\n    False\n    >>> has_close_elements([1.0, 2.8, 3.0, 4.0, 5.0, 2.0], 0.3)\n    True\n    \"\"\"\n"
-    )
-    assert decoded_batch[1].endswith(
-        "Code start: \nfrom typing import List\n\n\ndef separate_paren_groups(paren_string: str) -> List[str]:\n    \"\"\" Input to this function is a string containing multiple groups of nested parentheses. Your goal is to\n    separate those group into separate strings and return the list of those.\n    Separate groups are balanced (each open brace is properly closed) and not nested within each other\n    Ignore any spaces in the input string.\n    >>> separate_paren_groups('( ) (( )) (( )( ))')\n    ['()', '(())', '(()())']\n    \"\"\"\n"
-    )
-    assert decoded_batch[2].endswith(
-        "Code start: \n\n\ndef truncate_number(number: float) -> float:\n    \"\"\" Given a positive floating point number, it can be decomposed into\n    and integer part (largest integer smaller than given number) and decimals\n    (leftover part always smaller than 1).\n\n    Return the decimal part of the number.\n    >>> truncate_number(3.5)\n    0.5\n    \"\"\"\n"
-    )
-    assert decoded_batch[3].endswith(
-        "Code start: \nfrom typing import List\n\n\ndef below_zero(operations: List[int]) -> bool:\n    \"\"\" You're given a list of deposit and withdrawal operations on a bank account that starts with\n    zero balance. Your task is to detect if at any point the balance of account fallls below zero, and\n    at that point function should return True. Otherwise it should return False.\n    >>> below_zero([1, 2, 3])\n    False\n    >>> below_zero([1, 2, -4, 5])\n    True\n    \"\"\"\n"
-    )
-
-
-@pytest.mark.parametrize('dataset_uri', ['human_eval_small.jsonl'])
-def test_code_eval_test_cases(dataset_uri, tmp_path, tiny_llama_tokenizer):
-    pytest.importorskip('datasets')
-
-    local_data = os.path.join(os.path.dirname(__file__), 'local_data')
-
-    tokenizer = tiny_llama_tokenizer
-    dataset_uri = f'{local_data}/{dataset_uri}'
-    batch_size = 4
-    seqlen = 512
-
-    dl = get_icl_task_dataloader('code_evaluation',
-                                 dataset_uri=dataset_uri,
-                                 tokenizer=tokenizer,
-                                 batch_size=batch_size,
-                                 max_seq_len=seqlen,
-                                 pad_tok_id=tokenizer.eos_token_id,
-                                 num_fewshot=0,
-                                 prompt_string='',
-                                 example_delimiter='\n',
-                                 continuation_delimiter='',
-                                 question_prelimiter='Code start: \n',
-                                 destination_path=str(tmp_path / f'icl_.jsonl'),
-                                 generations_per_sample=1)
-    assert isinstance(dl, DataSpec)
-
-    assert isinstance(dl.dataloader, DataLoader)  # pyright
-    batch = next(dl.dataloader._get_iterator())
-
-    max_prompt_length = 0
-    if isinstance(dl.dataloader.dataset, InContextLearningCodeEvalDataset):
-        max_prompt_length = dl.dataloader.dataset.max_prompt_length
-    assert tuple(batch['input_ids'].shape) == (batch_size, max_prompt_length)
-    assert tuple(batch['attention_mask'].shape) == (batch_size, max_prompt_length)
-    assert batch['mode'] == 'generate'
-    # the maximum generation length from the small test data
-    assert batch['generation_length'] == 129
-    assert any(item[0] != tokenizer.eos_token_id for item in batch['input_ids'])  # longest should be pushed left
-
-    mod = types.ModuleType('test_module')
-    for prompt, solution, inputs, outputs, entry_point in zip(batch['prompts'], batch['labels'], batch['test_inputs'],
-                                                              batch['test_outputs'], batch['entry_points']):
-        exec(prompt + solution, mod.__dict__)
-        for test_input, test_output in zip(inputs, outputs):
-            result = mod.__dict__[entry_point](*eval(test_input))
-            assert result == eval(test_output)
-
-
-@pytest.mark.parametrize('dataset_uri', ['human_eval_small.jsonl'])
-def test_code_eval_pass_at_k_validity(dataset_uri, tmp_path, tiny_llama_tokenizer):
-    pytest.importorskip('datasets')
-
-    local_data = os.path.join(os.path.dirname(__file__), 'local_data')
-
-    tokenizer = tiny_llama_tokenizer
-    dataset_uri = f'{local_data}/{dataset_uri}'
-    batch_size = 2
-    seqlen = 64
-
-    with pytest.raises(ValueError, match=r'.* pass_at_k .*'):
-        get_icl_task_dataloader('code_evaluation',
-                                dataset_uri=dataset_uri,
-                                tokenizer=tokenizer,
-                                batch_size=batch_size,
-                                max_seq_len=seqlen,
-                                pad_tok_id=tokenizer.eos_token_id,
-                                num_fewshot=0,
-                                prompt_string='',
-                                example_delimiter='\n',
-                                continuation_delimiter='',
-                                question_prelimiter='Code start: \n',
-                                destination_path=str(tmp_path / f'icl_.jsonl'),
-                                pass_at_k=10,
-                                generations_per_sample=1)
-
-
-@pytest.mark.parametrize('dataset_uri', ['human_eval_small.jsonl'])
-@pytest.mark.parametrize('num_fewshot', [0, 2])
-@pytest.mark.parametrize('prompt_string', ['Please code:\n', ''])
-@pytest.mark.parametrize('generations_per_sample', [1, 3])
-def test_code_eval_task_dataloader(dataset_uri, tmp_path, num_fewshot, prompt_string, generations_per_sample):
-    pytest.importorskip('datasets')
-
-    local_data = os.path.join(os.path.dirname(__file__), 'local_data')
-
-    transformers = pytest.importorskip('transformers')
-    tokenizer = transformers.AutoTokenizer.from_pretrained('mosaicml/mpt-7b')  # type: ignore reportUnboundVariable
-    dataset_uri = f'{local_data}/{dataset_uri}'
-    batch_size = 4
-    seqlen = 2048
-
-    dl = get_icl_task_dataloader('code_evaluation',
-                                 dataset_uri=dataset_uri,
-                                 tokenizer=tokenizer,
-                                 batch_size=batch_size,
-                                 max_seq_len=seqlen,
-                                 pad_tok_id=tokenizer.eos_token_id,
-                                 num_fewshot=num_fewshot,
-                                 prompt_string=prompt_string,
-                                 example_delimiter='\n',
-                                 continuation_delimiter='',
-                                 question_prelimiter='Code start: \n',
-                                 destination_path=str(tmp_path / f'icl_{num_fewshot}.jsonl'),
-                                 generations_per_sample=generations_per_sample,
-                                 generation_kwargs={
-                                     'temperature': .9,
-                                     'top_k': 40
-                                 })
-    assert isinstance(dl, DataSpec)
-
-    assert isinstance(dl.dataloader, DataLoader)  # pyright
-    batch = next(dl.dataloader._get_iterator())
-
-    max_prompt_length = 0
-    if isinstance(dl.dataloader.dataset, InContextLearningCodeEvalDataset):
-        max_prompt_length = dl.dataloader.dataset.max_prompt_length
-    assert tuple(batch['input_ids'].shape) == (batch_size, max_prompt_length)
-    assert tuple(batch['attention_mask'].shape) == (batch_size, max_prompt_length)
-    assert batch['mode'] == 'generate'
-    # the maximum generation length from the small test data
-    assert batch['generation_length'] == 122
-    assert any(item[0] != tokenizer.eos_token_id for item in batch['input_ids'])  # longest should be pushed left
-
-    decoded_batch = tokenizer.batch_decode(batch['input_ids'])
-    assert all(item.count('Code start: \n') == num_fewshot + 1 for item in decoded_batch)
-
-    if len(prompt_string) > 0:
-        assert all(item.count('Please code:\n') == 1 for item in decoded_batch)
-
-    assert batch['labels'] == [
-        '    for idx, elem in enumerate(numbers):\n        for idx2, elem2 in enumerate(numbers):\n            if idx != idx2:\n                distance = abs(elem - elem2)\n                if distance < threshold:\n                    return True\n\n    return False\n',
-        "    result = []\n    current_string = []\n    current_depth = 0\n\n    for c in paren_string:\n        if c == '(':\n            current_depth += 1\n            current_string.append(c)\n        elif c == ')':\n            current_depth -= 1\n            current_string.append(c)\n\n            if current_depth == 0:\n                result.append(''.join(current_string))\n                current_string.clear()\n\n    return result\n",
-        '    return number % 1.0\n',
-        '    balance = 0\n\n    for op in operations:\n        balance += op\n        if balance < 0:\n            return True\n\n    return False\n',
-    ]
-
-    assert decoded_batch[0].endswith(
-        "Code start: \nfrom typing import List\n\n\ndef has_close_elements(numbers: List[float], threshold: float) -> bool:\n    \"\"\" Check if in given list of numbers, are any two numbers closer to each other than\n    given threshold.\n    >>> has_close_elements([1.0, 2.0, 3.0], 0.5)\n    False\n    >>> has_close_elements([1.0, 2.8, 3.0, 4.0, 5.0, 2.0], 0.3)\n    True\n    \"\"\"\n"
-    )
-    assert decoded_batch[1].endswith(
-        "Code start: \nfrom typing import List\n\n\ndef separate_paren_groups(paren_string: str) -> List[str]:\n    \"\"\" Input to this function is a string containing multiple groups of nested parentheses. Your goal is to\n    separate those group into separate strings and return the list of those.\n    Separate groups are balanced (each open brace is properly closed) and not nested within each other\n    Ignore any spaces in the input string.\n    >>> separate_paren_groups('( ) (( )) (( )( ))')\n    ['()', '(())', '(()())']\n    \"\"\"\n"
-    )
-    assert decoded_batch[2].endswith(
-        "Code start: \n\n\ndef truncate_number(number: float) -> float:\n    \"\"\" Given a positive floating point number, it can be decomposed into\n    and integer part (largest integer smaller than given number) and decimals\n    (leftover part always smaller than 1).\n\n    Return the decimal part of the number.\n    >>> truncate_number(3.5)\n    0.5\n    \"\"\"\n"
-    )
-    assert decoded_batch[3].endswith(
-        "Code start: \nfrom typing import List\n\n\ndef below_zero(operations: List[int]) -> bool:\n    \"\"\" You're given a list of deposit and withdrawal operations on a bank account that starts with\n    zero balance. Your task is to detect if at any point the balance of account fallls below zero, and\n    at that point function should return True. Otherwise it should return False.\n    >>> below_zero([1, 2, 3])\n    False\n    >>> below_zero([1, 2, -4, 5])\n    True\n    \"\"\"\n"
-    )
-
-
-@pytest.mark.parametrize('dataset_uri', ['human_eval_small.jsonl'])
-@pytest.mark.parametrize('num_fewshot', [0, 1])
-def test_eval_split_batch(tiny_opt_tokenizer, dataset_uri, num_fewshot, tmp_path):
-    pytest.importorskip('datasets')
-
-    local_data = os.path.join(os.path.dirname(__file__), 'local_data')
-    transformers = pytest.importorskip('transformers')
-    tokenizer = transformers.AutoTokenizer.from_pretrained('mosaicml/mpt-7b')  # type: ignore reportUnboundVariable
-    dataset_uri = f'{local_data}/{dataset_uri}'
-    batch_size = 4
-    seqlen = 512
-
-    dl = get_icl_task_dataloader('code_evaluation',
-                                 dataset_uri=dataset_uri,
-                                 tokenizer=tokenizer,
-                                 batch_size=batch_size,
-                                 max_seq_len=seqlen,
-                                 pad_tok_id=tokenizer.eos_token_id,
-                                 num_fewshot=num_fewshot,
-                                 prompt_string='',
-                                 example_delimiter='\n',
-                                 continuation_delimiter='',
-                                 question_prelimiter='Code start: \n',
-                                 destination_path=str(tmp_path / f'icl_{num_fewshot}.jsonl'),
-                                 generations_per_sample=1,
-                                 generation_kwargs={
-                                     'temperature': .9,
-                                     'top_k': 40
-                                 })
-    assert isinstance(dl, DataSpec)
-    assert isinstance(dl.dataloader, DataLoader)  # pyright
-    batch = next(dl.dataloader._get_iterator())
-    microbatch_size = 1
-    microbatches = dl.split_batch(batch, microbatch_size)
-    assert len(microbatches) == 4
-    for microbatch in microbatches:
-        assert dl.get_num_samples_in_batch(microbatch) == 1
-        assert 'input_ids' in microbatch
-        # TODO: what should this be?
-        # assert tuple(microbatch['input_ids'].shape) == (microbatch_size, seqlen)
-        assert 'attention_mask' in microbatch
-        # assert tuple(microbatch['attention_mask'].shape) == (microbatch_size, seqlen)
-        assert isinstance(microbatch['generation_kwargs'], dict)
-        assert microbatch['generation_kwargs']['temperature'] == .9
-        assert microbatch['generation_kwargs']['top_k'] == 40
-        assert microbatch['generation_kwargs']['pad_token_id'] == 0
-        assert microbatch['generation_kwargs']['num_beams'] == 1
-        assert microbatch['generation_kwargs']['num_return_sequences'] == 1
-        assert microbatch['generation_kwargs']['do_sample'] == True
-        assert microbatch['generation_kwargs']['use_cache'] == True
-        assert microbatch['generation_kwargs']['eos_token_id'] == 0
-
-
-@pytest.mark.parametrize('dataset_uri', ['lambada_small.jsonl'])
-@pytest.mark.parametrize('num_fewshot', [0, 5])
-@device('gpu')
-def test_lm_task_evaluation(device, dataset_uri, num_fewshot, tiny_gpt2_tokenizer, tmp_path):
-    pytest.importorskip('datasets')
-    in_memory_logger = InMemoryLogger()  # track the logged metrics in the in_memory_logger
-    local_data = os.path.join(os.path.dirname(__file__), 'local_data')
-    dataset_uri = f'{local_data}/{dataset_uri}'
-    tokenizer = tiny_gpt2_tokenizer
-    batch_size = 2
-    dl = get_icl_task_dataloader(
-        'language_modeling',
-        dataset_uri=dataset_uri,
-        tokenizer=tokenizer,
-        batch_size=batch_size,
-        max_seq_len=2048,
-        pad_tok_id=tokenizer.eos_token_id,
-        num_fewshot=num_fewshot,
-        prompt_string='',
-        example_delimiter='\n',
-        continuation_delimiter='',
-        destination_path=str(tmp_path / 'icl.jsonl'),
-    )
-
-    evaluator = Evaluator(label='lambada', dataloader=dl, metric_names=['InContextLearningLMAccuracy'])
-
-    transformers = pytest.importorskip('transformers')
-    config = transformers.AutoConfig.from_pretrained('EleutherAI/gpt-neo-125M')
-    model = transformers.AutoModelForCausalLM.from_config(config)
-    model = HuggingFaceModel(
-        model=model,
-        tokenizer=None,
-        eval_metrics=[InContextLearningLMAccuracy()],
-        use_logits=True,
-    )
-
-    trainer = Trainer(model=model, max_duration='1ep', loggers=in_memory_logger)
-    trainer.eval(eval_dataloader=evaluator, subset_num_batches=2)
-    assert 'metrics/lambada/InContextLearningLMAccuracy' in in_memory_logger.data.keys()
-    assert in_memory_logger.data['metrics/lambada/InContextLearningLMAccuracy'][0][1].item() == 0
-
-
-@pytest.mark.parametrize('num_fewshot', [0, 5])
-@pytest.mark.parametrize('dataset_uri', ['winograd_small.jsonl'])
-@pytest.mark.filterwarnings(r'ignore:Cannot split .* of length.*:UserWarning')
-def test_schema_task_evaluation(num_fewshot, dataset_uri, tiny_gpt2_tokenizer, tmp_path, tiny_gpt2_model):
-    pytest.importorskip('datasets')
-    in_memory_logger = InMemoryLogger()  # track the logged metrics in the in_memory_logger
-    local_data = os.path.join(os.path.dirname(__file__), 'local_data')
-    dataset_uri = f'{local_data}/{dataset_uri}'
-    tokenizer = tiny_gpt2_tokenizer
-    batch_size = 8
-    dl = get_icl_task_dataloader(
-        'schema',
-        dataset_uri=dataset_uri,
-        tokenizer=tokenizer,
-        batch_size=batch_size,
-        max_seq_len=1024,
-        pad_tok_id=tokenizer.eos_token_id,
-        num_fewshot=num_fewshot,
-        prompt_string='',
-        example_delimiter='\n',
-        continuation_delimiter=': ',
-        destination_path=str(tmp_path / 'icl.jsonl'),
-    )
-
-    evaluator = Evaluator(label='winograd', dataloader=dl, metric_names=['InContextLearningMultipleChoiceAccuracy'])
-
-    model = HuggingFaceModel(
-        model=tiny_gpt2_model,
-        tokenizer=tokenizer,
-        eval_metrics=[InContextLearningMultipleChoiceAccuracy()],
-        use_logits=True,
-    )
-
-    trainer = Trainer(model=model, max_duration='1ba', loggers=in_memory_logger)
-    trainer.eval(eval_dataloader=evaluator)
-    assert 'metrics/winograd/InContextLearningMultipleChoiceAccuracy' in in_memory_logger.data.keys()
-    assert in_memory_logger.data['metrics/winograd/InContextLearningMultipleChoiceAccuracy'][0][1].item() > 0
-    num_samples = 0
-    with open(dataset_uri) as f:
-        for _ in f:
-            num_samples += 1
-    assert trainer.state.eval_metrics['winograd']['InContextLearningMultipleChoiceAccuracy'].total == num_samples
-
-
-@pytest.mark.parametrize('dataset_uri', ['mmlu_small.jsonl'])
-@pytest.mark.parametrize('num_fewshot', [0, 5])
-@device('gpu')
-@world_size(1, 2)
-@pytest.mark.filterwarnings(r'ignore:Cannot split .* of length.*:UserWarning')
-def test_mc_task_evaluation_subcategories(device, world_size, dataset_uri, num_fewshot, tiny_gpt2_model,
-                                          tiny_gpt2_tokenizer, tmp_path):
-    pytest.importorskip('datasets')
-    in_memory_logger = InMemoryLogger()  # track the logged metrics in the in_memory_logger
-    local_data = os.path.join(os.path.dirname(__file__), 'local_data')
-    dataset_uri = f'{local_data}/{dataset_uri}'
-    tokenizer = tiny_gpt2_tokenizer
-    batch_size = 8
-    max_seq_len = 64
-    tmp_path_to_broadcast = str(os.path.abspath(tmp_path))
-    gathered_paths = dist.all_gather_object(tmp_path_to_broadcast)
-    reproducibility.seed_all(1234)
-    dls = get_icl_task_dataloader('multiple_choice',
-                                  dataset_uri=dataset_uri,
-                                  tokenizer=tokenizer,
-                                  batch_size=batch_size,
-                                  max_seq_len=max_seq_len,
-                                  pad_tok_id=tokenizer.eos_token_id,
-                                  num_fewshot=num_fewshot,
-                                  prompt_string='',
-                                  example_delimiter='\n',
-                                  continuation_delimiter=': ',
-                                  destination_path=str(Path(gathered_paths[0]) / 'icl.jsonl'),
-                                  has_categories=True)
-
-    assert isinstance(dls, dict)
-    evaluators = [
-        Evaluator(label='mmlu/' + k, dataloader=dl, metric_names=['InContextLearningMultipleChoiceAccuracy'])
-        for k, dl in dls.items()
-    ]
-
-    model = HuggingFaceModel(
-        model=tiny_gpt2_model,
-        tokenizer=tiny_gpt2_tokenizer,
-        eval_metrics=[InContextLearningMultipleChoiceAccuracy()],
-        use_logits=True,
-    )
-
-    trainer = Trainer(model=model, loggers=in_memory_logger)
-    trainer.eval(eval_dataloader=evaluators)
-    assert 'metrics/mmlu/computer_security/InContextLearningMultipleChoiceAccuracy' in in_memory_logger.data.keys()
-    assert in_memory_logger.data['metrics/mmlu/computer_security/InContextLearningMultipleChoiceAccuracy'][0][1].item(
-    ) > 0
-    total = trainer.state.eval_metrics['mmlu/computer_security']['InContextLearningMultipleChoiceAccuracy'].total
-    dist.all_reduce(total)  # type: ignore
-    assert total.item() == 4  # type: ignore
-
-
-@pytest.mark.parametrize('dataset_uri', ['piqa_small.jsonl', 'hellaswag_small.jsonl'])
-@pytest.mark.parametrize('num_fewshot', [0, 5])
-@pytest.mark.filterwarnings(r'ignore:Cannot split .* of length.*:UserWarning')
-@device('gpu')
-@world_size(1, 2)
-def test_mc_task_evaluation(device, world_size, num_fewshot, dataset_uri, tiny_gpt2_tokenizer, tmp_path,
-                            tiny_gpt2_model):
-    pytest.importorskip('datasets')
-    in_memory_logger = InMemoryLogger()  # track the logged metrics in the in_memory_logger
-    local_data = os.path.join(os.path.dirname(__file__), 'local_data')
-    dataset_uri = f'{local_data}/{dataset_uri}'
-    tokenizer = tiny_gpt2_tokenizer
-    batch_size = 8
-    tmp_path_to_broadcast = str(os.path.abspath(tmp_path))
-    gathered_paths = dist.all_gather_object(tmp_path_to_broadcast)
-
-    # seed because the fewshot selection is currently unseeded
-    reproducibility.seed_all(1234)
-    dl = get_icl_task_dataloader(
-        'multiple_choice',
-        dataset_uri=dataset_uri,
-        tokenizer=tokenizer,
-        batch_size=batch_size,
-        max_seq_len=64,
-        pad_tok_id=tokenizer.eos_token_id,
-        num_fewshot=num_fewshot,
-        prompt_string='',
-        example_delimiter='\n',
-        continuation_delimiter=': ',
-        destination_path=str(Path(gathered_paths[0]) / 'icl.jsonl'),
-    )
-
-    evaluator = Evaluator(label='mc', dataloader=dl, metric_names=['InContextLearningMultipleChoiceAccuracy'])
-
-    model = HuggingFaceModel(
-        model=tiny_gpt2_model,
-        tokenizer=tiny_gpt2_tokenizer,
-        eval_metrics=[InContextLearningMultipleChoiceAccuracy()],
-        use_logits=True,
-    )
-
-    trainer = Trainer(model=model, max_duration='1ba', loggers=in_memory_logger)
-    trainer.eval(eval_dataloader=evaluator)
-    assert 'metrics/mc/InContextLearningMultipleChoiceAccuracy' in in_memory_logger.data.keys()
-    assert in_memory_logger.data['metrics/mc/InContextLearningMultipleChoiceAccuracy'][0][1].item() >= 0
-    num_samples = 0
-    with open(dataset_uri) as f:
-        for _ in f:
-            num_samples += 1
-    total = trainer.state.eval_metrics['mc']['InContextLearningMultipleChoiceAccuracy'].total
-    dist.all_reduce(total)  # type: ignore
-    assert total.item() == num_samples  # type: ignore
-
-
-@pytest.mark.parametrize('num_fewshot', [0, 5])
-@pytest.mark.parametrize('dataset_uri', ['triviaqa_small.jsonl'])
-@pytest.mark.filterwarnings(r'ignore:.*The dataloader_len \(2\) is greater than the length.*:UserWarning')
-@pytest.mark.filterwarnings(r'ignore:Cannot split .* of length.*:UserWarning')
-@device('gpu')
-@world_size(1, 2)
-def test_qa_task_evaluation_opt_tokenizer(device, world_size, tiny_opt_tokenizer, tiny_opt_model, num_fewshot,
-                                          dataset_uri, tmp_path):
-    pytest.importorskip('datasets')
-    in_memory_logger = InMemoryLogger()  # track the logged metrics in the in_memory_logger
-    local_data = os.path.join(os.path.dirname(__file__), 'local_data')
-    dataset_uri = f'{local_data}/{dataset_uri}'
-    tokenizer = tiny_opt_tokenizer
-
-    batch_size = 4
-    tmp_path_to_broadcast = str(os.path.abspath(tmp_path))
-    gathered_paths = dist.all_gather_object(tmp_path_to_broadcast)
-    dl = get_icl_task_dataloader(
-        'question_answering',
-        dataset_uri=dataset_uri,
-        tokenizer=tokenizer,
-        batch_size=batch_size,
-        max_seq_len=1024,
-        pad_tok_id=tokenizer.eos_token_id,
-        num_fewshot=num_fewshot,
-        prompt_string='',
-        example_delimiter='\n',
-        continuation_delimiter=': ',
-        destination_path=str(Path(gathered_paths[0]) / 'icl.jsonl'),
-    )
-
-    evaluator = Evaluator(label='triviaqa', dataloader=dl, metric_names=['InContextLearningQAAccuracy'])
-    model = HuggingFaceModel(
-        model=tiny_opt_model,
-        tokenizer=tokenizer,
-        eval_metrics=[InContextLearningQAAccuracy()],
-        use_logits=True,
-    )
-
-    trainer = Trainer(model=model, max_duration='1ba', loggers=in_memory_logger)
-
-    trainer.eval(eval_dataloader=evaluator, subset_num_batches=2)
-    assert 'metrics/triviaqa/InContextLearningQAAccuracy' in in_memory_logger.data.keys()
-    assert in_memory_logger.data['metrics/triviaqa/InContextLearningQAAccuracy'][0][1].item() == 0
-
-
-@pytest.mark.parametrize('num_fewshot', [5])
-@pytest.mark.parametrize('dataset_uri', ['gsm8k_small.jsonl'])
-@device('gpu')
-@world_size(1, 2)
-@pytest.mark.filterwarnings(r'ignore:.*The dataloader_len \(2\) is greater than the length.*:UserWarning')
-@pytest.mark.filterwarnings(r'ignore:Cannot split .* of length.*:UserWarning')
-def test_qa_task_evaluation_with_cot_opt_tokenizer(device, world_size, tiny_opt_tokenizer, tiny_opt_model, num_fewshot,
-                                                   dataset_uri, tmp_path):
-    pytest.importorskip('datasets')
-    in_memory_logger = InMemoryLogger()  # track the logged metrics in the in_memory_logger
-    local_data = os.path.join(os.path.dirname(__file__), 'local_data')
-    dataset_uri = f'{local_data}/{dataset_uri}'
-    tokenizer = tiny_opt_tokenizer
-
-    batch_size = 4
-    tmp_path_to_broadcast = str(os.path.abspath(tmp_path))
-    gathered_paths = dist.all_gather_object(tmp_path_to_broadcast)
-    dl = get_icl_task_dataloader(
-        'question_answering',
-        dataset_uri=dataset_uri,
-        tokenizer=tokenizer,
-        batch_size=batch_size,
-        max_seq_len=1024,
-        pad_tok_id=tokenizer.eos_token_id,
-        num_fewshot=num_fewshot,
-        prompt_string='',
-        example_delimiter='\n',
-        continuation_delimiter="A: Let's think step by step. ",
-        cot_delimiter=' #### ',
-        destination_path=str(Path(gathered_paths[0]) / 'icl.jsonl'),
-    )
-
-    evaluator = Evaluator(label='gsm8k', dataloader=dl, metric_names=['InContextLearningQAAccuracy'])
-    model = HuggingFaceModel(
-        model=tiny_opt_model,
-        tokenizer=tokenizer,
-        eval_metrics=[InContextLearningQAAccuracy()],
-        use_logits=True,
-    )
-
-    trainer = Trainer(model=model, max_duration='1ba', loggers=in_memory_logger)
-
-    trainer.eval(eval_dataloader=evaluator, subset_num_batches=2)
-    assert 'metrics/gsm8k/InContextLearningQAAccuracy' in in_memory_logger.data.keys()
-    assert in_memory_logger.data['metrics/gsm8k/InContextLearningQAAccuracy'][0][1].item() == 0
-
-
-@pytest.mark.parametrize('dataset_uri', ['triviaqa_small.jsonl'])
-@pytest.mark.parametrize('num_fewshot', [0, 5])
-@device('gpu')
-@world_size(1, 2)
-@pytest.mark.filterwarnings(r'ignore:.*The dataloader_len \(2\) is greater than the length.*:UserWarning')
-def test_qa_task_evaluation(device, world_size, num_fewshot, dataset_uri, tiny_gpt2_tokenizer, tiny_gpt2_model,
-                            tmp_path):
-    pytest.importorskip('datasets')
-    in_memory_logger = InMemoryLogger()  # track the logged metrics in the in_memory_logger
-    local_data = os.path.join(os.path.dirname(__file__), 'local_data')
-    dataset_uri = f'{local_data}/{dataset_uri}'
-    tokenizer = tiny_gpt2_tokenizer
-    batch_size = 2
-    tmp_path_to_broadcast = str(os.path.abspath(tmp_path))
-    gathered_paths = dist.all_gather_object(tmp_path_to_broadcast)
-    dl = get_icl_task_dataloader(
-        'question_answering',
-        dataset_uri=dataset_uri,
-        tokenizer=tokenizer,
-        batch_size=batch_size,
-        max_seq_len=1024,
-        pad_tok_id=tokenizer.eos_token_id,
-        num_fewshot=num_fewshot,
-        prompt_string='',
-        example_delimiter='\n',
-        continuation_delimiter=': ',
-        destination_path=str(Path(gathered_paths[0]) / 'icl.jsonl'),
-    )
-
-    evaluator = Evaluator(label='triviaqa', dataloader=dl, metric_names=['InContextLearningQAAccuracy'])
-
-    model = HuggingFaceModel(
-        model=tiny_gpt2_model,
-        tokenizer=tiny_gpt2_tokenizer,
-        eval_metrics=[InContextLearningQAAccuracy()],
-        use_logits=True,
-    )
-
-    trainer = Trainer(model=model, max_duration='1ba', loggers=in_memory_logger)
-
-    trainer.eval(eval_dataloader=evaluator, subset_num_batches=2)
-    assert 'metrics/triviaqa/InContextLearningQAAccuracy' in in_memory_logger.data.keys()
-    assert in_memory_logger.data['metrics/triviaqa/InContextLearningQAAccuracy'][0][1].item() == 0
-
-
-@pytest.mark.parametrize('dataset_uri', ['gsm8k_small.jsonl'])
-@pytest.mark.parametrize('num_fewshot', [5])
-@pytest.mark.filterwarnings(r'ignore:.*The dataloader_len \(2\) is greater than the length.*:UserWarning')
-@device('gpu')
-@world_size(1, 2)
-def test_qa_task_with_cot_evaluation(device, world_size, num_fewshot, dataset_uri, tiny_gpt2_tokenizer, tiny_gpt2_model,
-                                     tmp_path):
-    pytest.importorskip('datasets')
-    in_memory_logger = InMemoryLogger()  # track the logged metrics in the in_memory_logger
-    local_data = os.path.join(os.path.dirname(__file__), 'local_data')
-    dataset_uri = f'{local_data}/{dataset_uri}'
-    tokenizer = tiny_gpt2_tokenizer
-    batch_size = 2
-    tmp_path_to_broadcast = str(os.path.abspath(tmp_path))
-    gathered_paths = dist.all_gather_object(tmp_path_to_broadcast)
-    dl = get_icl_task_dataloader(
-        'question_answering',
-        dataset_uri=dataset_uri,
-        tokenizer=tokenizer,
-        batch_size=batch_size,
-        max_seq_len=1024,
-        pad_tok_id=tokenizer.eos_token_id,
-        num_fewshot=num_fewshot,
-        prompt_string='',
-        example_delimiter='\n',
-        continuation_delimiter="A: Let's think step by step",
-        cot_delimiter=' #### ',
-        destination_path=str(Path(gathered_paths[0]) / 'icl.jsonl'),
-    )
-
-    evaluator = Evaluator(label='gsm8k', dataloader=dl, metric_names=['InContextLearningQAAccuracy'])
-
-    model = HuggingFaceModel(
-        model=tiny_gpt2_model,
-        tokenizer=tiny_gpt2_tokenizer,
-        eval_metrics=[InContextLearningQAAccuracy()],
-        use_logits=True,
-    )
-
-    trainer = Trainer(model=model, max_duration='1ba', loggers=in_memory_logger)
-
-    trainer.eval(eval_dataloader=evaluator, subset_num_batches=2)
-    assert 'metrics/gsm8k/InContextLearningQAAccuracy' in in_memory_logger.data.keys()
-    assert in_memory_logger.data['metrics/gsm8k/InContextLearningQAAccuracy'][0][1].item() == 0
-
-
-def test_code_eval_requires_envvar(monkeypatch):
-    monkeypatch.delenv('CODE_EVAL_DEVICE', raising=False)
-    with pytest.raises(ValueError, match='Attempting to use InContextLearningCodeEvalAccuracy but.*'):
-        InContextLearningCodeEvalAccuracy().get_client()
-
-
-def test_code_eval_requires_valid_envvar(monkeypatch):
-    monkeypatch.setenv('CODE_EVAL_DEVICE', 'bigchungus')
-    with pytest.raises(ValueError, match='Environment variable `CODE_EVAL_DEVICE` must be on.*'):
-        InContextLearningCodeEvalAccuracy().get_client()
-
-
-@pytest.mark.parametrize('dataset_uri', ['human_eval_small.jsonl'])
-@pytest.mark.parametrize('num_fewshot', [0])
-@pytest.mark.parametrize('generations_per_sample', range(1, 3))
-@device('gpu')
-@world_size(1, 2)
-@pytest.mark.filterwarnings(r'ignore:.*The dataloader_len \(2\) is greater than the length.*:UserWarning')
-def test_code_eval_microbatching(monkeypatch, device, world_size, tiny_opt_tokenizer, tiny_opt_model, num_fewshot,
-                                 dataset_uri, tmp_path, generations_per_sample):
-    pytest.importorskip('datasets')
-    monkeypatch.setenv('CODE_EVAL_DEVICE', 'LOCAL')
-    in_memory_logger = InMemoryLogger()  # track the logged metrics in the in_memory_logger
-    local_data = os.path.join(os.path.dirname(__file__), 'local_data')
-    dataset_uri = f'{local_data}/{dataset_uri}'
-    tokenizer = tiny_opt_tokenizer
-    batch_size = 4
-
-    tmp_path_to_broadcast = str(os.path.abspath(tmp_path))
-    gathered_paths = dist.all_gather_object(tmp_path_to_broadcast)
-    dl = get_icl_task_dataloader(
-        'code_evaluation',
-        dataset_uri=dataset_uri,
-        tokenizer=tokenizer,
-        batch_size=batch_size,
-        max_seq_len=150,
-        pad_tok_id=tokenizer.eos_token_id,
-        num_fewshot=num_fewshot,
-        prompt_string='',
-        example_delimiter='\n',
-        continuation_delimiter=': ',
-        destination_path=str(Path(gathered_paths[0]) / 'icl.jsonl'),
-        generations_per_sample=generations_per_sample,
-    )
-
-    evaluator = Evaluator(label='humaneval',
-                          dataloader=dl,
-                          metric_names=['InContextLearningCodeEvalAccuracy'],
-                          device_eval_microbatch_size=1)
-    model = HuggingFaceModel(
-        model=tiny_opt_model,
-        tokenizer=tokenizer,
-        eval_metrics=[InContextLearningCodeEvalAccuracy()],
-        use_logits=True,
-    )
-
-    trainer = Trainer(model=model, max_duration='1ba', loggers=in_memory_logger)
-    torch.use_deterministic_algorithms(False)
-    trainer.eval(eval_dataloader=evaluator, subset_num_batches=2)
-    torch.use_deterministic_algorithms(True)
-    assert 'metrics/humaneval/InContextLearningCodeEvalAccuracy' in in_memory_logger.data.keys()
-    assert in_memory_logger.data['metrics/humaneval/InContextLearningCodeEvalAccuracy'][0][1].item() == 0
-
-
-@pytest.mark.parametrize('dataset_uri', ['human_eval_small.jsonl'])
-@pytest.mark.parametrize('num_fewshot', [0])
-@pytest.mark.parametrize('generations_per_sample', range(1, 3))
-@device('gpu')
-@world_size(1, 2)
-@pytest.mark.filterwarnings(r'ignore:.*The dataloader_len \(2\) is greater than the length.*:UserWarning')
-def test_code_eval_sentpiece_evaluation(monkeypatch, device, world_size, num_fewshot, dataset_uri, tiny_t5_tokenizer,
-                                        tiny_t5_model, tmp_path, generations_per_sample):
-    pytest.importorskip('datasets')
-    monkeypatch.setenv('CODE_EVAL_DEVICE', 'LOCAL')
-    in_memory_logger = InMemoryLogger()  # track the logged metrics in the in_memory_logger
-    local_data = os.path.join(os.path.dirname(__file__), 'local_data')
-    dataset_uri = f'{local_data}/{dataset_uri}'
-    tokenizer = tiny_t5_tokenizer
-    batch_size = 2
-    tmp_path_to_broadcast = str(os.path.abspath(tmp_path))
-    gathered_paths = dist.all_gather_object(tmp_path_to_broadcast)
-    dl = get_icl_task_dataloader(
-        'code_evaluation',
-        dataset_uri=dataset_uri,
-        tokenizer=tokenizer,
-        batch_size=batch_size,
-        max_seq_len=175,
-        pad_tok_id=tokenizer.eos_token_id,
-        num_fewshot=num_fewshot,
-        prompt_string='',
-        example_delimiter='\n',
-        continuation_delimiter=': ',
-        destination_path=str(Path(gathered_paths[0]) / 'icl.jsonl'),
-        generations_per_sample=generations_per_sample,
-    )
-
-    evaluator = Evaluator(label='humaneval', dataloader=dl, metric_names=['InContextLearningCodeEvalAccuracy'])
-    model = HuggingFaceModel(
-        model=tiny_t5_model,
-        tokenizer=tiny_t5_tokenizer,
-        eval_metrics=[InContextLearningCodeEvalAccuracy()],
-        use_logits=True,
-    )
-
-    trainer = Trainer(model=model, max_duration='1ba', loggers=in_memory_logger)
-    torch.use_deterministic_algorithms(False)
-    trainer.eval(eval_dataloader=evaluator, subset_num_batches=2)
-    torch.use_deterministic_algorithms(True)
-    assert 'metrics/humaneval/InContextLearningCodeEvalAccuracy' in in_memory_logger.data.keys()
-    assert in_memory_logger.data['metrics/humaneval/InContextLearningCodeEvalAccuracy'][0][1].item() == 0
-
-
-@pytest.mark.parametrize('dataset_uri', ['human_eval_small.jsonl'])
-@pytest.mark.parametrize('num_fewshot', [0, 2])
-@pytest.mark.parametrize('generations_per_sample', [1])
-@pytest.mark.filterwarnings(r'ignore: Input length of input_ids is')
-@device('gpu')
-@world_size(1, 2)
-@pytest.mark.filterwarnings(r'ignore:.*The dataloader_len \(2\) is greater than the length.*:UserWarning')
-def test_code_eval_task_evaluation(monkeypatch, device, world_size, num_fewshot, dataset_uri, tiny_gpt2_tokenizer,
-                                   tiny_gpt2_model, tmp_path, generations_per_sample):
-    pytest.importorskip('datasets')
-    monkeypatch.setenv('CODE_EVAL_DEVICE', 'LOCAL')
-    in_memory_logger = InMemoryLogger()  # track the logged metrics in the in_memory_logger
-    local_data = os.path.join(os.path.dirname(__file__), 'local_data')
-    dataset_uri = f'{local_data}/{dataset_uri}'
-    tokenizer = tiny_gpt2_tokenizer
-    batch_size = 2
-    tmp_path_to_broadcast = str(os.path.abspath(tmp_path))
-    gathered_paths = dist.all_gather_object(tmp_path_to_broadcast)
-    dl = get_icl_task_dataloader(
-        'code_evaluation',
-        dataset_uri=dataset_uri,
-        tokenizer=tokenizer,
-        batch_size=batch_size,
-        max_seq_len=64 * num_fewshot,
-        pad_tok_id=tokenizer.eos_token_id,
-        num_fewshot=num_fewshot,
-        prompt_string='',
-        example_delimiter='\n',
-        continuation_delimiter=': ',
-        destination_path=str(Path(gathered_paths[0]) / 'icl.jsonl'),
-        generations_per_sample=generations_per_sample,
-    )
-
-    evaluator = Evaluator(label='humaneval', dataloader=dl, metric_names=['InContextLearningCodeEvalAccuracy'])
-    model = HuggingFaceModel(
-        model=tiny_gpt2_model,
-        tokenizer=tiny_gpt2_tokenizer,
-        eval_metrics=[InContextLearningCodeEvalAccuracy()],
-        use_logits=True,
-    )
-
-    trainer = Trainer(model=model, max_duration='1ba', loggers=in_memory_logger)
-    torch.use_deterministic_algorithms(False)
-    trainer.eval(eval_dataloader=evaluator, subset_num_batches=2)
-    torch.use_deterministic_algorithms(True)
-    assert 'metrics/humaneval/InContextLearningCodeEvalAccuracy' in in_memory_logger.data.keys()
-    assert in_memory_logger.data['metrics/humaneval/InContextLearningCodeEvalAccuracy'][0][1].item() == 0
-
-
-@pytest.mark.parametrize('dataset_uri', ['lambada_small.jsonl'])
-def test_lm_spacing_dataloader(dataset_uri, tiny_gpt2_tokenizer, tmp_path):
-    pytest.importorskip('datasets')
-
-    local_data = os.path.join(os.path.dirname(__file__), 'local_data')
-
-    tokenizer = tiny_gpt2_tokenizer
-    dataset_uri = f'{local_data}/{dataset_uri}'
-    batch_size = 2
-    seqlen = 512
-    dl = get_icl_task_dataloader('language_modeling',
-                                 dataset_uri=dataset_uri,
-                                 tokenizer=tokenizer,
-                                 batch_size=batch_size,
-                                 max_seq_len=seqlen,
-                                 pad_tok_id=tokenizer.eos_token_id,
-                                 num_fewshot=1,
-                                 prompt_string='',
-                                 example_delimiter='\n',
-                                 continuation_delimiter=' UNIQUE ',
-                                 destination_path=str(tmp_path / 'icl.jsonl'))
-    assert isinstance(dl, DataSpec)
-    assert isinstance(dl.dataloader, DataLoader)  # pyright
-    first_batch = next(dl.dataloader._get_iterator())
-    second_batch = next(dl.dataloader._get_iterator())
-
-    first_batch_text = tokenizer.decode(first_batch['input_ids'][0], skip_special_tokens=True)
-    second_batch_text = tokenizer.decode(second_batch['input_ids'][0], skip_special_tokens=True)
-
-    first_batch_without_last_word = ' '.join(first_batch_text.split(' ')[:-1])
-    second_batch_without_last_word = ' '.join(second_batch_text.split(' ')[:-1])
-
-    assert first_batch_without_last_word.endswith(' UNIQUE')
-    assert second_batch_without_last_word.endswith(' UNIQUE')
-
-    assert first_batch_without_last_word.count(' UNIQUE ') == 1
-    assert second_batch_without_last_word.count(' UNIQUE ') == 1
-
-
-@pytest.mark.parametrize('dataset_uri', ['hf://mosaicml/test_dataset'])
-@pytest.mark.parametrize('num_fewshot', [0, 1])
-@pytest.mark.parametrize('prompt_string', ['Complete the voiceline: ', ''])
-@pytest.mark.parametrize('hf_loading_vars', [{
-    'split': 'test',
-    'name': 'juggernaut',
-}])
-@pytest.mark.parametrize('hf_parsing_map', [None, {'context': ['context'], 'continuation': ['continuation']}])
-@pytest.mark.filterwarnings(
-    r'ignore:The repository for mosaicml/test_dataset contains custom code which must*:FutureWarning')
-def test_hf_dataloading_lm_dataloader(dataset_uri, tiny_gpt2_tokenizer, tmp_path, num_fewshot, prompt_string,
-                                      hf_loading_vars, hf_parsing_map):
-    pytest.importorskip('datasets')
-
-    tokenizer = tiny_gpt2_tokenizer
-    batch_size = 2
-    seqlen = 2048
-    dl = get_icl_task_dataloader('language_modeling',
-                                 dataset_uri=dataset_uri,
-                                 tokenizer=tokenizer,
-                                 batch_size=batch_size,
-                                 max_seq_len=seqlen,
-                                 pad_tok_id=tokenizer.eos_token_id,
-                                 num_fewshot=0,
-                                 prompt_string='',
-                                 example_delimiter='\n',
-                                 continuation_delimiter=' ',
-                                 destination_path=str(tmp_path / 'test_dataset_lm_juggernaut.jsonl'),
-                                 hf_loading_vars=hf_loading_vars,
-                                 hf_parsing_map=hf_parsing_map)
-    assert isinstance(dl, DataSpec)
-    assert isinstance(dl.dataloader, DataLoader)  # pyright
-    batch = next(dl.dataloader._get_iterator())
-
-    assert 'input_ids' in batch
-    assert tuple(batch['input_ids'].shape) == (batch_size, seqlen)
-    assert 'attention_mask' in batch
-    assert tuple(batch['attention_mask'].shape) == (batch_size, seqlen)
-    assert 'continuation_indices' in batch
-    assert isinstance(batch['continuation_indices'], list) and len(batch['continuation_indices']) == batch_size
-    assert 'mode' in batch
-    assert batch['mode'] == 'icl_task'
-    min_idx = min(batch['continuation_indices'][0]).item()
-    max_idx = max(batch['continuation_indices'][0]).item()
-    assert tokenizer.decode(batch['input_ids'][0][min_idx:max_idx + 1]) == ' and me.'
-
-    decoded_batch = [tokenizer.decode(row[row != tokenizer.eos_token_id]) for row in batch['input_ids']]
-    assert decoded_batch[0] == "Looks like it's just you and me."
-    assert decoded_batch[1] == "There's a fine line between bravery and stupidity."
-
-
-@pytest.mark.parametrize('dataset_uri', ['hf://mosaicml/test_dataset'])
-@pytest.mark.parametrize('num_fewshot', [0, 1])
-@pytest.mark.parametrize('prompt_string', ['What spell does this invoke? ', ''])
-@pytest.mark.parametrize('hf_loading_vars', [{
-    'split': 'test',
-    'name': 'invoker',
-}])
-@pytest.mark.parametrize('hf_parsing_map', [{'context': ['quas', 'wex', 'exort'], 'answer': ['spell']}])
-@pytest.mark.filterwarnings(
-    r'ignore:The repository for mosaicml/test_dataset contains custom code which must*:FutureWarning')
-def test_hf_dataloading_custom_parsing(dataset_uri, tiny_gpt2_tokenizer, tmp_path, num_fewshot, prompt_string,
-                                       hf_loading_vars, hf_parsing_map):
-    pytest.importorskip('datasets')
-
-    tokenizer = tiny_gpt2_tokenizer
-    batch_size = 2
-    seqlen = 2048
-
-    # empirical number from the small test dataset
-    maximum_answer_length = 4
-
-    dl = get_icl_task_dataloader('question_answering',
-                                 dataset_uri=dataset_uri,
-                                 tokenizer=tokenizer,
-                                 batch_size=batch_size,
-                                 max_seq_len=seqlen,
-                                 pad_tok_id=tokenizer.eos_token_id,
-                                 num_fewshot=num_fewshot,
-                                 prompt_string=prompt_string,
-                                 example_delimiter='\n',
-                                 question_prelimiter='Orbs: ',
-                                 continuation_delimiter='\nSpell:',
-                                 destination_path=str(tmp_path / 'test_dataset_lm_juggernaut.jsonl'),
-                                 hf_loading_vars=hf_loading_vars,
-                                 hf_parsing_map=hf_parsing_map)
-    assert isinstance(dl, DataSpec)
-    assert isinstance(dl.dataloader, DataLoader)  # pyright
-    batch = next(dl.dataloader._get_iterator())
-
-    assert tuple(batch['input_ids'].shape) == (batch_size, seqlen - maximum_answer_length)
-    assert tuple(batch['attention_mask'].shape) == (batch_size, seqlen - maximum_answer_length)
-    assert batch['mode'] == 'generate'
-    # the maximum generation length from the small test data
-    assert batch['generation_length'] == maximum_answer_length
-    assert all(item[0] == tokenizer.eos_token_id for item in batch['input_ids'])
-
-    decoded_batch = tokenizer.batch_decode(batch['input_ids'])
-    assert all(item.count('Orbs: ') == num_fewshot + 1 for item in decoded_batch)
-    assert all(item.count('\nSpell:') == num_fewshot + 1 for item in decoded_batch)
-
-    if len(prompt_string) > 0:
-        assert all(item.count('What spell does this invoke? ') == 1 for item in decoded_batch)
-    assert all(
-        set(found) == set(expected) for found, expected in zip(batch['labels'], [['defeaning blast'], ['cold snap']]))
-    assert decoded_batch[0].endswith('Orbs: quas wex exort\nSpell:')
-    assert decoded_batch[1].endswith('Orbs: quas quas quas\nSpell:')
->>>>>>> 50f41cbc
+    assert type(tokenized_example['answer']) == str